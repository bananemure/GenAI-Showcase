--- conflicted
+++ resolved
@@ -38,12 +38,8 @@
 | **Trip Advisor - Laravel, OpenAI and Atlas** | PHP (Laravel), OpenAI, MongoDB |  [![GitHub](https://img.shields.io/badge/GitHub-View_on_GitHub-blue?logo=GitHub)](https://github.com/mongodb-developer/laravel-openai-vector-search)|Leverage PHP, Laravel and OpenAI to build suphisticated recommendation engines|
 | **MongoDB AI Framework** | Key AI Stack components|[![GitHub](https://img.shields.io/badge/GitHub-View_on_GitHub-blue?logo=GitHub)](https://github.com/mongodb-partners/maap-framework) | The MAAP framework is a set of libraries that you can use to build your RAG Application using MongoDB and Atlas Vector Search and associated MAAP partners |
 | **MongoDB and BuildShip Agents** | MongoDB Atlas, BuildShip low-code, Anthropic | [![GitHub](https://img.shields.io/badge/GitHub-View_on_GitHub-blue?logo=GitHub)](https://github.com/mongodb-developer/GenAI-Showcase/blob/main/snippets/low-code/BuildShip.md) | This guide demonstrates how to create an AI agent for handling rental booking workflows using BuildShip's no-code platform with MongoDB Aggregation and Insert integrations. |
-<<<<<<< HEAD
-| **Realtime Voice OpenAI API and Atlas Vector Search Rental Agent** |  OpenAI, Atlas , Python , React | [![GitHub](https://img.shields.io/badge/GitHub-View_on_GitHub-blue?logo=GitHub)](./apps/voice-openai-mongo-rentals-agent)|Sample application that use OpenAI Realtime API and MongoDB Atlas vector/CRUD as tools for a full voice based rental assistant. |
-=======
 | **Realtime Voice OpenAI API and Atlas Vector Search Rental Agent** |  OpenAI, Atlas , Python , React | [![GitHub](https://img.shields.io/badge/GitHub-View_on_GitHub-blue?logo=GitHub)](https://github.com/Pash10g/voice-openai-mongo-rentals-agent)|Sample application that use OpenAI Realtime API and MongoDB Atlas vector/CRUD as tools for a full voice based rental assistant. |
 | **MongoDB and n8n.io  AI template** | n8n AI automation, MongoDB, JS | [template](https://n8n.io/workflows/2554-mongodb-ai-agent-intelligent-movie-recommendations/)| A sample workflow to start of when building AI context aware flows with [n8n platform](https://n8n.io)|
->>>>>>> c14af3b0
 
 
 ## Evaluations
