{
  "nbformat": 4,
  "nbformat_minor": 0,
  "metadata": {
    "colab": {
      "provenance": [],
      "authorship_tag": "ABX9TyP4TSv2S0hFJAzLA+JYTOpx",
      "include_colab_link": true
    },
    "kernelspec": {
      "name": "python3",
      "display_name": "Python 3"
    },
    "language_info": {
      "name": "python"
    }
  },
  "cells": [
    {
      "cell_type": "markdown",
      "metadata": {
        "id": "view-in-github",
        "colab_type": "text"
      },
<<<<<<< HEAD
      "source": [
        "<a href=\"https://colab.research.google.com/github/anaiyaraisin/GenAI-Showcase/blob/add_article_sipswigsearch/notebooks/mongodb-specific/SwigMenu_Playwright_OpenAI_MongoDB.ipynb\" target=\"_parent\"><img src=\"https://colab.research.google.com/assets/colab-badge.svg\" alt=\"Open In Colab\"/></a>"
=======
 "source": [
        "<a href=\"https://colab.research.google.com/github/anaiyaraisin/GenAI-Showcase/blob/main/notebooks/mongodb-specific/SwigMenu_Playwright_OpenAI_MongoDB.ipynb\" target=\"_parent\"><img src=\"https://colab.research.google.com/assets/colab-badge.svg\" alt=\"Open In Colab\"/></a>"
        "[![View Article](https://img.shields.io/badge/View%20Article-blue)](https://www.mongodb.com/developer/products/atlas/playwright-structured-outputs-atlas-search/)\n"
>>>>>>> 121bfe34
      ]
    },
    {
      "cell_type": "markdown",
      "source": [
        "[![View Article](https://img.shields.io/badge/View%20Article-blue)](https://www.mongodb.com/developer/products/atlas/playwright-structured-outputs-atlas-search/)"
      ],
      "metadata": {
        "id": "eAC5_aMyRILN"
      }
    },
    {
      "cell_type": "markdown",
      "source": [
        "## Overview\n",
        "\n",
        "In this tutorial we are going to scrape the popular Utah \"dirty\" soda website, Swig, using Playwright, then we are going to feed in our drinks into OpenAI using a prompt and their structured outputs to understand which drinks from their menu are best for various seasons with reasonings, and then save this information into MongoDB Atlas so we can use Atlas Search to find specific drinks based on the fall season and ingredients we are craving."
      ],
      "metadata": {
        "id": "k4ID8L8NApVj"
      }
    },
    {
      "cell_type": "markdown",
      "source": [
        "## Part 1: Scrape all menu items from Swig website\n",
        "\n",
        "Let's first scrape all our menu items from the Swig website. We need to install Playwright and then build out our function."
      ],
      "metadata": {
        "id": "CiDSwz9Tt0j0"
      }
    },
    {
      "cell_type": "code",
      "execution_count": null,
      "metadata": {
        "colab": {
          "base_uri": "https://localhost:8080/"
        },
        "collapsed": true,
        "id": "nUmfDDa6on69",
        "outputId": "476984f8-4f19-4ed4-9d0d-dc885fb2d8bf"
      },
      "outputs": [
        {
          "output_type": "stream",
          "name": "stdout",
          "text": [
            "Collecting playwright\n",
            "  Downloading playwright-1.47.0-py3-none-manylinux1_x86_64.whl.metadata (3.5 kB)\n",
            "Collecting greenlet==3.0.3 (from playwright)\n",
            "  Downloading greenlet-3.0.3-cp310-cp310-manylinux_2_24_x86_64.manylinux_2_28_x86_64.whl.metadata (3.8 kB)\n",
            "Collecting pyee==12.0.0 (from playwright)\n",
            "  Downloading pyee-12.0.0-py3-none-any.whl.metadata (2.8 kB)\n",
            "Requirement already satisfied: typing-extensions in /usr/local/lib/python3.10/dist-packages (from pyee==12.0.0->playwright) (4.12.2)\n",
            "Downloading playwright-1.47.0-py3-none-manylinux1_x86_64.whl (38.1 MB)\n",
            "\u001b[2K   \u001b[90m━━━━━━━━━━━━━━━━━━━━━━━━━━━━━━━━━━━━━━━━\u001b[0m \u001b[32m38.1/38.1 MB\u001b[0m \u001b[31m22.2 MB/s\u001b[0m eta \u001b[36m0:00:00\u001b[0m\n",
            "\u001b[?25hDownloading greenlet-3.0.3-cp310-cp310-manylinux_2_24_x86_64.manylinux_2_28_x86_64.whl (616 kB)\n",
            "\u001b[2K   \u001b[90m━━━━━━━━━━━━━━━━━━━━━━━━━━━━━━━━━━━━━━━━\u001b[0m \u001b[32m616.0/616.0 kB\u001b[0m \u001b[31m26.4 MB/s\u001b[0m eta \u001b[36m0:00:00\u001b[0m\n",
            "\u001b[?25hDownloading pyee-12.0.0-py3-none-any.whl (14 kB)\n",
            "Installing collected packages: pyee, greenlet, playwright\n",
            "  Attempting uninstall: greenlet\n",
            "    Found existing installation: greenlet 3.1.1\n",
            "    Uninstalling greenlet-3.1.1:\n",
            "      Successfully uninstalled greenlet-3.1.1\n",
            "Successfully installed greenlet-3.0.3 playwright-1.47.0 pyee-12.0.0\n",
            "Downloading Chromium 129.0.6668.29 (playwright build v1134)\u001b[2m from https://playwright.azureedge.net/builds/chromium/1134/chromium-linux.zip\u001b[22m\n",
            "\u001b[1G164 MiB [] 0% 0.0s\u001b[0K\u001b[1G164 MiB [] 0% 76.6s\u001b[0K\u001b[1G164 MiB [] 0% 69.2s\u001b[0K\u001b[1G164 MiB [] 0% 43.4s\u001b[0K\u001b[1G164 MiB [] 0% 44.2s\u001b[0K\u001b[1G164 MiB [] 0% 58.3s\u001b[0K\u001b[1G164 MiB [] 0% 63.7s\u001b[0K\u001b[1G164 MiB [] 0% 77.6s\u001b[0K\u001b[1G164 MiB [] 0% 75.8s\u001b[0K\u001b[1G164 MiB [] 0% 76.1s\u001b[0K\u001b[1G164 MiB [] 0% 76.6s\u001b[0K\u001b[1G164 MiB [] 0% 80.0s\u001b[0K\u001b[1G164 MiB [] 0% 87.5s\u001b[0K\u001b[1G164 MiB [] 0% 101.8s\u001b[0K\u001b[1G164 MiB [] 0% 106.0s\u001b[0K\u001b[1G164 MiB [] 0% 116.6s\u001b[0K\u001b[1G164 MiB [] 0% 121.2s\u001b[0K\u001b[1G164 MiB [] 0% 127.5s\u001b[0K\u001b[1G164 MiB [] 0% 136.0s\u001b[0K\u001b[1G164 MiB [] 0% 141.1s\u001b[0K\u001b[1G164 MiB [] 0% 141.7s\u001b[0K\u001b[1G164 MiB [] 0% 147.5s\u001b[0K\u001b[1G164 MiB [] 0% 150.8s\u001b[0K\u001b[1G164 MiB [] 0% 163.9s\u001b[0K\u001b[1G164 MiB [] 0% 168.9s\u001b[0K\u001b[1G164 MiB [] 0% 171.6s\u001b[0K\u001b[1G164 MiB [] 0% 173.7s\u001b[0K\u001b[1G164 MiB [] 0% 172.8s\u001b[0K\u001b[1G164 MiB [] 0% 173.4s\u001b[0K\u001b[1G164 MiB [] 0% 172.0s\u001b[0K\u001b[1G164 MiB [] 0% 161.9s\u001b[0K\u001b[1G164 MiB [] 0% 156.4s\u001b[0K\u001b[1G164 MiB [] 0% 150.1s\u001b[0K\u001b[1G164 MiB [] 0% 147.8s\u001b[0K\u001b[1G164 MiB [] 0% 152.1s\u001b[0K\u001b[1G164 MiB [] 0% 150.7s\u001b[0K\u001b[1G164 MiB [] 0% 149.8s\u001b[0K\u001b[1G164 MiB [] 1% 145.8s\u001b[0K\u001b[1G164 MiB [] 1% 136.8s\u001b[0K\u001b[1G164 MiB [] 1% 120.9s\u001b[0K\u001b[1G164 MiB [] 1% 111.8s\u001b[0K\u001b[1G164 MiB [] 1% 105.7s\u001b[0K\u001b[1G164 MiB [] 1% 106.4s\u001b[0K\u001b[1G164 MiB [] 1% 105.4s\u001b[0K\u001b[1G164 MiB [] 1% 104.5s\u001b[0K\u001b[1G164 MiB [] 1% 81.5s\u001b[0K\u001b[1G164 MiB [] 2% 70.5s\u001b[0K\u001b[1G164 MiB [] 2% 70.6s\u001b[0K\u001b[1G164 MiB [] 2% 71.0s\u001b[0K\u001b[1G164 MiB [] 2% 72.7s\u001b[0K\u001b[1G164 MiB [] 2% 73.0s\u001b[0K\u001b[1G164 MiB [] 2% 73.3s\u001b[0K\u001b[1G164 MiB [] 2% 73.4s\u001b[0K\u001b[1G164 MiB [] 2% 75.1s\u001b[0K\u001b[1G164 MiB [] 2% 75.6s\u001b[0K\u001b[1G164 MiB [] 2% 72.7s\u001b[0K\u001b[1G164 MiB [] 2% 63.0s\u001b[0K\u001b[1G164 MiB [] 3% 61.1s\u001b[0K\u001b[1G164 MiB [] 3% 58.0s\u001b[0K\u001b[1G164 MiB [] 3% 53.1s\u001b[0K\u001b[1G164 MiB [] 3% 50.8s\u001b[0K\u001b[1G164 MiB [] 4% 47.5s\u001b[0K\u001b[1G164 MiB [] 4% 45.3s\u001b[0K\u001b[1G164 MiB [] 4% 40.1s\u001b[0K\u001b[1G164 MiB [] 5% 35.9s\u001b[0K\u001b[1G164 MiB [] 5% 33.0s\u001b[0K\u001b[1G164 MiB [] 6% 30.6s\u001b[0K\u001b[1G164 MiB [] 6% 28.7s\u001b[0K\u001b[1G164 MiB [] 7% 27.4s\u001b[0K\u001b[1G164 MiB [] 7% 26.5s\u001b[0K\u001b[1G164 MiB [] 7% 25.2s\u001b[0K\u001b[1G164 MiB [] 8% 24.8s\u001b[0K\u001b[1G164 MiB [] 8% 23.7s\u001b[0K\u001b[1G164 MiB [] 8% 22.5s\u001b[0K\u001b[1G164 MiB [] 9% 22.0s\u001b[0K\u001b[1G164 MiB [] 9% 21.2s\u001b[0K\u001b[1G164 MiB [] 9% 21.1s\u001b[0K\u001b[1G164 MiB [] 9% 20.6s\u001b[0K\u001b[1G164 MiB [] 10% 20.3s\u001b[0K\u001b[1G164 MiB [] 10% 19.6s\u001b[0K\u001b[1G164 MiB [] 10% 18.9s\u001b[0K\u001b[1G164 MiB [] 11% 18.0s\u001b[0K\u001b[1G164 MiB [] 11% 17.9s\u001b[0K\u001b[1G164 MiB [] 11% 17.6s\u001b[0K\u001b[1G164 MiB [] 12% 17.3s\u001b[0K\u001b[1G164 MiB [] 12% 17.5s\u001b[0K\u001b[1G164 MiB [] 12% 17.2s\u001b[0K\u001b[1G164 MiB [] 13% 16.9s\u001b[0K\u001b[1G164 MiB [] 13% 16.5s\u001b[0K\u001b[1G164 MiB [] 13% 16.4s\u001b[0K\u001b[1G164 MiB [] 13% 16.0s\u001b[0K\u001b[1G164 MiB [] 14% 15.8s\u001b[0K\u001b[1G164 MiB [] 14% 15.2s\u001b[0K\u001b[1G164 MiB [] 15% 14.6s\u001b[0K\u001b[1G164 MiB [] 15% 14.4s\u001b[0K\u001b[1G164 MiB [] 15% 14.3s\u001b[0K\u001b[1G164 MiB [] 15% 14.1s\u001b[0K\u001b[1G164 MiB [] 16% 13.8s\u001b[0K\u001b[1G164 MiB [] 16% 13.5s\u001b[0K\u001b[1G164 MiB [] 17% 12.9s\u001b[0K\u001b[1G164 MiB [] 18% 12.2s\u001b[0K\u001b[1G164 MiB [] 18% 11.8s\u001b[0K\u001b[1G164 MiB [] 19% 12.0s\u001b[0K\u001b[1G164 MiB [] 19% 12.2s\u001b[0K\u001b[1G164 MiB [] 19% 12.3s\u001b[0K\u001b[1G164 MiB [] 19% 12.1s\u001b[0K\u001b[1G164 MiB [] 19% 12.0s\u001b[0K\u001b[1G164 MiB [] 20% 11.7s\u001b[0K\u001b[1G164 MiB [] 20% 11.5s\u001b[0K\u001b[1G164 MiB [] 20% 11.4s\u001b[0K\u001b[1G164 MiB [] 21% 10.9s\u001b[0K\u001b[1G164 MiB [] 22% 10.5s\u001b[0K\u001b[1G164 MiB [] 23% 10.2s\u001b[0K\u001b[1G164 MiB [] 23% 10.0s\u001b[0K\u001b[1G164 MiB [] 24% 9.7s\u001b[0K\u001b[1G164 MiB [] 24% 9.4s\u001b[0K\u001b[1G164 MiB [] 25% 9.2s\u001b[0K\u001b[1G164 MiB [] 25% 8.9s\u001b[0K\u001b[1G164 MiB [] 26% 8.8s\u001b[0K\u001b[1G164 MiB [] 27% 8.5s\u001b[0K\u001b[1G164 MiB [] 27% 8.3s\u001b[0K\u001b[1G164 MiB [] 28% 8.0s\u001b[0K\u001b[1G164 MiB [] 29% 7.8s\u001b[0K\u001b[1G164 MiB [] 30% 7.5s\u001b[0K\u001b[1G164 MiB [] 30% 7.4s\u001b[0K\u001b[1G164 MiB [] 31% 7.2s\u001b[0K\u001b[1G164 MiB [] 31% 7.0s\u001b[0K\u001b[1G164 MiB [] 32% 6.8s\u001b[0K\u001b[1G164 MiB [] 33% 6.5s\u001b[0K\u001b[1G164 MiB [] 34% 6.3s\u001b[0K\u001b[1G164 MiB [] 35% 6.2s\u001b[0K\u001b[1G164 MiB [] 35% 6.0s\u001b[0K\u001b[1G164 MiB [] 36% 5.9s\u001b[0K\u001b[1G164 MiB [] 37% 5.7s\u001b[0K\u001b[1G164 MiB [] 38% 5.6s\u001b[0K\u001b[1G164 MiB [] 38% 5.4s\u001b[0K\u001b[1G164 MiB [] 39% 5.2s\u001b[0K\u001b[1G164 MiB [] 40% 5.1s\u001b[0K\u001b[1G164 MiB [] 41% 4.9s\u001b[0K\u001b[1G164 MiB [] 42% 4.8s\u001b[0K\u001b[1G164 MiB [] 43% 4.6s\u001b[0K\u001b[1G164 MiB [] 44% 4.5s\u001b[0K\u001b[1G164 MiB [] 45% 4.3s\u001b[0K\u001b[1G164 MiB [] 46% 4.1s\u001b[0K\u001b[1G164 MiB [] 47% 4.0s\u001b[0K\u001b[1G164 MiB [] 48% 3.9s\u001b[0K\u001b[1G164 MiB [] 48% 3.8s\u001b[0K\u001b[1G164 MiB [] 49% 3.7s\u001b[0K\u001b[1G164 MiB [] 50% 3.6s\u001b[0K\u001b[1G164 MiB [] 51% 3.5s\u001b[0K\u001b[1G164 MiB [] 52% 3.4s\u001b[0K\u001b[1G164 MiB [] 52% 3.3s\u001b[0K\u001b[1G164 MiB [] 53% 3.2s\u001b[0K\u001b[1G164 MiB [] 54% 3.2s\u001b[0K\u001b[1G164 MiB [] 55% 3.1s\u001b[0K\u001b[1G164 MiB [] 55% 3.0s\u001b[0K\u001b[1G164 MiB [] 56% 2.9s\u001b[0K\u001b[1G164 MiB [] 57% 2.8s\u001b[0K\u001b[1G164 MiB [] 58% 2.7s\u001b[0K\u001b[1G164 MiB [] 59% 2.6s\u001b[0K\u001b[1G164 MiB [] 60% 2.6s\u001b[0K\u001b[1G164 MiB [] 60% 2.5s\u001b[0K\u001b[1G164 MiB [] 61% 2.5s\u001b[0K\u001b[1G164 MiB [] 61% 2.4s\u001b[0K\u001b[1G164 MiB [] 62% 2.4s\u001b[0K\u001b[1G164 MiB [] 62% 2.3s\u001b[0K\u001b[1G164 MiB [] 63% 2.3s\u001b[0K\u001b[1G164 MiB [] 64% 2.2s\u001b[0K\u001b[1G164 MiB [] 65% 2.2s\u001b[0K\u001b[1G164 MiB [] 65% 2.1s\u001b[0K\u001b[1G164 MiB [] 66% 2.0s\u001b[0K\u001b[1G164 MiB [] 67% 2.0s\u001b[0K\u001b[1G164 MiB [] 68% 1.9s\u001b[0K\u001b[1G164 MiB [] 69% 1.9s\u001b[0K\u001b[1G164 MiB [] 69% 1.8s\u001b[0K\u001b[1G164 MiB [] 70% 1.8s\u001b[0K\u001b[1G164 MiB [] 71% 1.7s\u001b[0K\u001b[1G164 MiB [] 72% 1.6s\u001b[0K\u001b[1G164 MiB [] 73% 1.6s\u001b[0K\u001b[1G164 MiB [] 73% 1.5s\u001b[0K\u001b[1G164 MiB [] 74% 1.5s\u001b[0K\u001b[1G164 MiB [] 75% 1.4s\u001b[0K\u001b[1G164 MiB [] 76% 1.4s\u001b[0K\u001b[1G164 MiB [] 77% 1.3s\u001b[0K\u001b[1G164 MiB [] 78% 1.2s\u001b[0K\u001b[1G164 MiB [] 79% 1.2s\u001b[0K\u001b[1G164 MiB [] 79% 1.1s\u001b[0K\u001b[1G164 MiB [] 80% 1.1s\u001b[0K\u001b[1G164 MiB [] 81% 1.0s\u001b[0K\u001b[1G164 MiB [] 82% 1.0s\u001b[0K\u001b[1G164 MiB [] 83% 0.9s\u001b[0K\u001b[1G164 MiB [] 84% 0.8s\u001b[0K\u001b[1G164 MiB [] 85% 0.8s\u001b[0K\u001b[1G164 MiB [] 86% 0.7s\u001b[0K\u001b[1G164 MiB [] 87% 0.7s\u001b[0K\u001b[1G164 MiB [] 88% 0.6s\u001b[0K\u001b[1G164 MiB [] 90% 0.5s\u001b[0K\u001b[1G164 MiB [] 91% 0.4s\u001b[0K\u001b[1G164 MiB [] 92% 0.4s\u001b[0K\u001b[1G164 MiB [] 93% 0.4s\u001b[0K\u001b[1G164 MiB [] 94% 0.3s\u001b[0K\u001b[1G164 MiB [] 95% 0.2s\u001b[0K\u001b[1G164 MiB [] 96% 0.2s\u001b[0K\u001b[1G164 MiB [] 97% 0.1s\u001b[0K\u001b[1G164 MiB [] 98% 0.1s\u001b[0K\u001b[1G164 MiB [] 99% 0.0s\u001b[0K\u001b[1G164 MiB [] 100% 0.0s\u001b[0K\n",
            "Chromium 129.0.6668.29 (playwright build v1134) downloaded to /root/.cache/ms-playwright/chromium-1134\n",
            "Downloading FFMPEG playwright build v1010\u001b[2m from https://playwright.azureedge.net/builds/ffmpeg/1010/ffmpeg-linux.zip\u001b[22m\n",
            "\u001b[1G2.3 MiB [] 0% 0.0s\u001b[0K\u001b[1G2.3 MiB [] 3% 0.5s\u001b[0K\u001b[1G2.3 MiB [] 9% 0.3s\u001b[0K\u001b[1G2.3 MiB [] 24% 0.2s\u001b[0K\u001b[1G2.3 MiB [] 46% 0.1s\u001b[0K\u001b[1G2.3 MiB [] 61% 0.1s\u001b[0K\u001b[1G2.3 MiB [] 82% 0.0s\u001b[0K\u001b[1G2.3 MiB [] 100% 0.0s\u001b[0K\n",
            "FFMPEG playwright build v1010 downloaded to /root/.cache/ms-playwright/ffmpeg-1010\n",
            "Downloading Firefox 130.0 (playwright build v1463)\u001b[2m from https://playwright.azureedge.net/builds/firefox/1463/firefox-ubuntu-22.04.zip\u001b[22m\n",
            "\u001b[1G86.4 MiB [] 0% 0.0s\u001b[0K\u001b[1G86.4 MiB [] 0% 15.9s\u001b[0K\u001b[1G86.4 MiB [] 0% 9.3s\u001b[0K\u001b[1G86.4 MiB [] 0% 10.2s\u001b[0K\u001b[1G86.4 MiB [] 1% 11.0s\u001b[0K\u001b[1G86.4 MiB [] 1% 8.0s\u001b[0K\u001b[1G86.4 MiB [] 2% 7.6s\u001b[0K\u001b[1G86.4 MiB [] 2% 6.4s\u001b[0K\u001b[1G86.4 MiB [] 3% 5.5s\u001b[0K\u001b[1G86.4 MiB [] 4% 4.8s\u001b[0K\u001b[1G86.4 MiB [] 4% 4.6s\u001b[0K\u001b[1G86.4 MiB [] 5% 4.5s\u001b[0K\u001b[1G86.4 MiB [] 5% 4.3s\u001b[0K\u001b[1G86.4 MiB [] 6% 4.5s\u001b[0K\u001b[1G86.4 MiB [] 6% 4.4s\u001b[0K\u001b[1G86.4 MiB [] 7% 4.2s\u001b[0K\u001b[1G86.4 MiB [] 8% 4.1s\u001b[0K\u001b[1G86.4 MiB [] 8% 4.2s\u001b[0K\u001b[1G86.4 MiB [] 9% 3.9s\u001b[0K\u001b[1G86.4 MiB [] 9% 3.7s\u001b[0K\u001b[1G86.4 MiB [] 10% 3.7s\u001b[0K\u001b[1G86.4 MiB [] 11% 3.3s\u001b[0K\u001b[1G86.4 MiB [] 13% 3.0s\u001b[0K\u001b[1G86.4 MiB [] 14% 2.9s\u001b[0K\u001b[1G86.4 MiB [] 15% 2.6s\u001b[0K\u001b[1G86.4 MiB [] 17% 2.5s\u001b[0K\u001b[1G86.4 MiB [] 18% 2.3s\u001b[0K\u001b[1G86.4 MiB [] 19% 2.2s\u001b[0K\u001b[1G86.4 MiB [] 21% 2.0s\u001b[0K\u001b[1G86.4 MiB [] 22% 2.0s\u001b[0K\u001b[1G86.4 MiB [] 23% 1.9s\u001b[0K\u001b[1G86.4 MiB [] 24% 1.8s\u001b[0K\u001b[1G86.4 MiB [] 26% 1.7s\u001b[0K\u001b[1G86.4 MiB [] 28% 1.6s\u001b[0K\u001b[1G86.4 MiB [] 29% 1.6s\u001b[0K\u001b[1G86.4 MiB [] 30% 1.5s\u001b[0K\u001b[1G86.4 MiB [] 32% 1.5s\u001b[0K\u001b[1G86.4 MiB [] 35% 1.3s\u001b[0K\u001b[1G86.4 MiB [] 36% 1.3s\u001b[0K\u001b[1G86.4 MiB [] 39% 1.2s\u001b[0K\u001b[1G86.4 MiB [] 41% 1.1s\u001b[0K\u001b[1G86.4 MiB [] 42% 1.1s\u001b[0K\u001b[1G86.4 MiB [] 44% 1.0s\u001b[0K\u001b[1G86.4 MiB [] 46% 1.0s\u001b[0K\u001b[1G86.4 MiB [] 47% 0.9s\u001b[0K\u001b[1G86.4 MiB [] 49% 0.9s\u001b[0K\u001b[1G86.4 MiB [] 50% 0.9s\u001b[0K\u001b[1G86.4 MiB [] 52% 0.8s\u001b[0K\u001b[1G86.4 MiB [] 54% 0.8s\u001b[0K\u001b[1G86.4 MiB [] 55% 0.7s\u001b[0K\u001b[1G86.4 MiB [] 57% 0.7s\u001b[0K\u001b[1G86.4 MiB [] 59% 0.6s\u001b[0K\u001b[1G86.4 MiB [] 61% 0.6s\u001b[0K\u001b[1G86.4 MiB [] 63% 0.6s\u001b[0K\u001b[1G86.4 MiB [] 65% 0.5s\u001b[0K\u001b[1G86.4 MiB [] 67% 0.5s\u001b[0K\u001b[1G86.4 MiB [] 68% 0.5s\u001b[0K\u001b[1G86.4 MiB [] 70% 0.5s\u001b[0K\u001b[1G86.4 MiB [] 71% 0.4s\u001b[0K\u001b[1G86.4 MiB [] 72% 0.4s\u001b[0K\u001b[1G86.4 MiB [] 73% 0.4s\u001b[0K\u001b[1G86.4 MiB [] 75% 0.4s\u001b[0K\u001b[1G86.4 MiB [] 76% 0.3s\u001b[0K\u001b[1G86.4 MiB [] 78% 0.3s\u001b[0K\u001b[1G86.4 MiB [] 79% 0.3s\u001b[0K\u001b[1G86.4 MiB [] 81% 0.3s\u001b[0K\u001b[1G86.4 MiB [] 82% 0.3s\u001b[0K\u001b[1G86.4 MiB [] 83% 0.2s\u001b[0K\u001b[1G86.4 MiB [] 85% 0.2s\u001b[0K\u001b[1G86.4 MiB [] 87% 0.2s\u001b[0K\u001b[1G86.4 MiB [] 89% 0.2s\u001b[0K\u001b[1G86.4 MiB [] 90% 0.1s\u001b[0K\u001b[1G86.4 MiB [] 92% 0.1s\u001b[0K\u001b[1G86.4 MiB [] 94% 0.1s\u001b[0K\u001b[1G86.4 MiB [] 96% 0.0s\u001b[0K\u001b[1G86.4 MiB [] 98% 0.0s\u001b[0K\u001b[1G86.4 MiB [] 100% 0.0s\u001b[0K\n",
            "Firefox 130.0 (playwright build v1463) downloaded to /root/.cache/ms-playwright/firefox-1463\n",
            "Downloading Webkit 18.0 (playwright build v2070)\u001b[2m from https://playwright.azureedge.net/builds/webkit/2070/webkit-ubuntu-22.04.zip\u001b[22m\n",
            "\u001b[1G88.2 MiB [] 0% 0.0s\u001b[0K\u001b[1G88.2 MiB [] 0% 34.2s\u001b[0K\u001b[1G88.2 MiB [] 0% 35.9s\u001b[0K\u001b[1G88.2 MiB [] 0% 22.6s\u001b[0K\u001b[1G88.2 MiB [] 0% 19.1s\u001b[0K\u001b[1G88.2 MiB [] 0% 23.4s\u001b[0K\u001b[1G88.2 MiB [] 0% 24.6s\u001b[0K\u001b[1G88.2 MiB [] 0% 24.5s\u001b[0K\u001b[1G88.2 MiB [] 0% 23.6s\u001b[0K\u001b[1G88.2 MiB [] 0% 22.9s\u001b[0K\u001b[1G88.2 MiB [] 0% 26.2s\u001b[0K\u001b[1G88.2 MiB [] 0% 25.0s\u001b[0K\u001b[1G88.2 MiB [] 1% 20.2s\u001b[0K\u001b[1G88.2 MiB [] 1% 25.0s\u001b[0K\u001b[1G88.2 MiB [] 1% 35.7s\u001b[0K\u001b[1G88.2 MiB [] 1% 38.3s\u001b[0K\u001b[1G88.2 MiB [] 1% 40.7s\u001b[0K\u001b[1G88.2 MiB [] 1% 43.0s\u001b[0K\u001b[1G88.2 MiB [] 1% 43.2s\u001b[0K\u001b[1G88.2 MiB [] 1% 43.4s\u001b[0K\u001b[1G88.2 MiB [] 1% 44.6s\u001b[0K\u001b[1G88.2 MiB [] 1% 50.6s\u001b[0K\u001b[1G88.2 MiB [] 1% 52.2s\u001b[0K\u001b[1G88.2 MiB [] 1% 53.1s\u001b[0K\u001b[1G88.2 MiB [] 1% 53.4s\u001b[0K\u001b[1G88.2 MiB [] 1% 53.6s\u001b[0K\u001b[1G88.2 MiB [] 1% 52.9s\u001b[0K\u001b[1G88.2 MiB [] 1% 52.3s\u001b[0K\u001b[1G88.2 MiB [] 2% 49.9s\u001b[0K\u001b[1G88.2 MiB [] 2% 49.4s\u001b[0K\u001b[1G88.2 MiB [] 2% 48.8s\u001b[0K\u001b[1G88.2 MiB [] 2% 47.9s\u001b[0K\u001b[1G88.2 MiB [] 2% 45.9s\u001b[0K\u001b[1G88.2 MiB [] 2% 43.9s\u001b[0K\u001b[1G88.2 MiB [] 2% 42.2s\u001b[0K\u001b[1G88.2 MiB [] 2% 41.3s\u001b[0K\u001b[1G88.2 MiB [] 2% 40.5s\u001b[0K\u001b[1G88.2 MiB [] 3% 37.8s\u001b[0K\u001b[1G88.2 MiB [] 3% 36.4s\u001b[0K\u001b[1G88.2 MiB [] 3% 33.9s\u001b[0K\u001b[1G88.2 MiB [] 3% 34.0s\u001b[0K\u001b[1G88.2 MiB [] 3% 33.8s\u001b[0K\u001b[1G88.2 MiB [] 3% 32.7s\u001b[0K\u001b[1G88.2 MiB [] 4% 32.2s\u001b[0K\u001b[1G88.2 MiB [] 4% 30.5s\u001b[0K\u001b[1G88.2 MiB [] 4% 30.3s\u001b[0K\u001b[1G88.2 MiB [] 4% 29.7s\u001b[0K\u001b[1G88.2 MiB [] 5% 27.2s\u001b[0K\u001b[1G88.2 MiB [] 5% 27.0s\u001b[0K\u001b[1G88.2 MiB [] 5% 27.2s\u001b[0K\u001b[1G88.2 MiB [] 5% 27.0s\u001b[0K\u001b[1G88.2 MiB [] 5% 26.5s\u001b[0K\u001b[1G88.2 MiB [] 5% 25.4s\u001b[0K\u001b[1G88.2 MiB [] 5% 25.2s\u001b[0K\u001b[1G88.2 MiB [] 6% 23.7s\u001b[0K\u001b[1G88.2 MiB [] 6% 23.4s\u001b[0K\u001b[1G88.2 MiB [] 6% 22.1s\u001b[0K\u001b[1G88.2 MiB [] 7% 21.0s\u001b[0K\u001b[1G88.2 MiB [] 7% 20.4s\u001b[0K\u001b[1G88.2 MiB [] 7% 19.7s\u001b[0K\u001b[1G88.2 MiB [] 8% 19.0s\u001b[0K\u001b[1G88.2 MiB [] 8% 18.6s\u001b[0K\u001b[1G88.2 MiB [] 9% 17.2s\u001b[0K\u001b[1G88.2 MiB [] 9% 17.1s\u001b[0K\u001b[1G88.2 MiB [] 9% 17.2s\u001b[0K\u001b[1G88.2 MiB [] 9% 16.7s\u001b[0K\u001b[1G88.2 MiB [] 10% 15.6s\u001b[0K\u001b[1G88.2 MiB [] 10% 14.7s\u001b[0K\u001b[1G88.2 MiB [] 10% 14.6s\u001b[0K\u001b[1G88.2 MiB [] 11% 14.6s\u001b[0K\u001b[1G88.2 MiB [] 11% 14.8s\u001b[0K\u001b[1G88.2 MiB [] 11% 14.9s\u001b[0K\u001b[1G88.2 MiB [] 11% 14.8s\u001b[0K\u001b[1G88.2 MiB [] 11% 14.9s\u001b[0K\u001b[1G88.2 MiB [] 11% 14.8s\u001b[0K\u001b[1G88.2 MiB [] 12% 13.9s\u001b[0K\u001b[1G88.2 MiB [] 12% 14.0s\u001b[0K\u001b[1G88.2 MiB [] 12% 13.8s\u001b[0K\u001b[1G88.2 MiB [] 13% 13.1s\u001b[0K\u001b[1G88.2 MiB [] 14% 12.2s\u001b[0K\u001b[1G88.2 MiB [] 15% 11.3s\u001b[0K\u001b[1G88.2 MiB [] 16% 10.7s\u001b[0K\u001b[1G88.2 MiB [] 17% 10.3s\u001b[0K\u001b[1G88.2 MiB [] 18% 9.9s\u001b[0K\u001b[1G88.2 MiB [] 18% 9.8s\u001b[0K\u001b[1G88.2 MiB [] 18% 9.9s\u001b[0K\u001b[1G88.2 MiB [] 19% 10.0s\u001b[0K\u001b[1G88.2 MiB [] 19% 10.1s\u001b[0K\u001b[1G88.2 MiB [] 19% 10.2s\u001b[0K\u001b[1G88.2 MiB [] 19% 10.1s\u001b[0K\u001b[1G88.2 MiB [] 19% 10.2s\u001b[0K\u001b[1G88.2 MiB [] 20% 10.2s\u001b[0K\u001b[1G88.2 MiB [] 20% 10.3s\u001b[0K\u001b[1G88.2 MiB [] 20% 10.2s\u001b[0K\u001b[1G88.2 MiB [] 20% 10.5s\u001b[0K\u001b[1G88.2 MiB [] 20% 10.6s\u001b[0K\u001b[1G88.2 MiB [] 20% 10.5s\u001b[0K\u001b[1G88.2 MiB [] 21% 10.5s\u001b[0K\u001b[1G88.2 MiB [] 21% 10.1s\u001b[0K\u001b[1G88.2 MiB [] 22% 9.9s\u001b[0K\u001b[1G88.2 MiB [] 23% 9.6s\u001b[0K\u001b[1G88.2 MiB [] 23% 9.3s\u001b[0K\u001b[1G88.2 MiB [] 24% 9.2s\u001b[0K\u001b[1G88.2 MiB [] 24% 9.0s\u001b[0K\u001b[1G88.2 MiB [] 25% 8.8s\u001b[0K\u001b[1G88.2 MiB [] 25% 8.5s\u001b[0K\u001b[1G88.2 MiB [] 26% 8.1s\u001b[0K\u001b[1G88.2 MiB [] 27% 8.3s\u001b[0K\u001b[1G88.2 MiB [] 27% 8.2s\u001b[0K\u001b[1G88.2 MiB [] 28% 8.1s\u001b[0K\u001b[1G88.2 MiB [] 28% 8.0s\u001b[0K\u001b[1G88.2 MiB [] 29% 7.8s\u001b[0K\u001b[1G88.2 MiB [] 29% 7.6s\u001b[0K\u001b[1G88.2 MiB [] 30% 7.6s\u001b[0K\u001b[1G88.2 MiB [] 30% 7.5s\u001b[0K\u001b[1G88.2 MiB [] 30% 7.4s\u001b[0K\u001b[1G88.2 MiB [] 31% 7.3s\u001b[0K\u001b[1G88.2 MiB [] 31% 7.2s\u001b[0K\u001b[1G88.2 MiB [] 32% 7.1s\u001b[0K\u001b[1G88.2 MiB [] 32% 7.0s\u001b[0K\u001b[1G88.2 MiB [] 32% 6.9s\u001b[0K\u001b[1G88.2 MiB [] 33% 6.7s\u001b[0K\u001b[1G88.2 MiB [] 33% 6.8s\u001b[0K\u001b[1G88.2 MiB [] 33% 6.9s\u001b[0K\u001b[1G88.2 MiB [] 34% 6.8s\u001b[0K\u001b[1G88.2 MiB [] 34% 6.7s\u001b[0K\u001b[1G88.2 MiB [] 35% 6.7s\u001b[0K\u001b[1G88.2 MiB [] 35% 6.8s\u001b[0K\u001b[1G88.2 MiB [] 35% 6.7s\u001b[0K\u001b[1G88.2 MiB [] 35% 6.6s\u001b[0K\u001b[1G88.2 MiB [] 36% 6.5s\u001b[0K\u001b[1G88.2 MiB [] 36% 6.4s\u001b[0K\u001b[1G88.2 MiB [] 37% 6.3s\u001b[0K\u001b[1G88.2 MiB [] 37% 6.2s\u001b[0K\u001b[1G88.2 MiB [] 38% 6.2s\u001b[0K\u001b[1G88.2 MiB [] 38% 6.1s\u001b[0K\u001b[1G88.2 MiB [] 39% 6.0s\u001b[0K\u001b[1G88.2 MiB [] 40% 5.8s\u001b[0K\u001b[1G88.2 MiB [] 41% 5.7s\u001b[0K\u001b[1G88.2 MiB [] 42% 5.5s\u001b[0K\u001b[1G88.2 MiB [] 42% 5.4s\u001b[0K\u001b[1G88.2 MiB [] 43% 5.3s\u001b[0K\u001b[1G88.2 MiB [] 43% 5.2s\u001b[0K\u001b[1G88.2 MiB [] 44% 5.1s\u001b[0K\u001b[1G88.2 MiB [] 45% 5.0s\u001b[0K\u001b[1G88.2 MiB [] 46% 4.8s\u001b[0K\u001b[1G88.2 MiB [] 47% 4.5s\u001b[0K\u001b[1G88.2 MiB [] 48% 4.3s\u001b[0K\u001b[1G88.2 MiB [] 50% 4.1s\u001b[0K\u001b[1G88.2 MiB [] 52% 3.8s\u001b[0K\u001b[1G88.2 MiB [] 53% 3.7s\u001b[0K\u001b[1G88.2 MiB [] 53% 3.6s\u001b[0K\u001b[1G88.2 MiB [] 54% 3.5s\u001b[0K\u001b[1G88.2 MiB [] 55% 3.5s\u001b[0K\u001b[1G88.2 MiB [] 55% 3.4s\u001b[0K\u001b[1G88.2 MiB [] 56% 3.4s\u001b[0K\u001b[1G88.2 MiB [] 56% 3.3s\u001b[0K\u001b[1G88.2 MiB [] 57% 3.2s\u001b[0K\u001b[1G88.2 MiB [] 58% 3.1s\u001b[0K\u001b[1G88.2 MiB [] 60% 2.9s\u001b[0K\u001b[1G88.2 MiB [] 61% 2.9s\u001b[0K\u001b[1G88.2 MiB [] 61% 2.8s\u001b[0K\u001b[1G88.2 MiB [] 62% 2.7s\u001b[0K\u001b[1G88.2 MiB [] 63% 2.6s\u001b[0K\u001b[1G88.2 MiB [] 64% 2.5s\u001b[0K\u001b[1G88.2 MiB [] 65% 2.4s\u001b[0K\u001b[1G88.2 MiB [] 66% 2.3s\u001b[0K\u001b[1G88.2 MiB [] 67% 2.2s\u001b[0K\u001b[1G88.2 MiB [] 68% 2.1s\u001b[0K\u001b[1G88.2 MiB [] 69% 2.1s\u001b[0K\u001b[1G88.2 MiB [] 70% 2.0s\u001b[0K\u001b[1G88.2 MiB [] 70% 1.9s\u001b[0K\u001b[1G88.2 MiB [] 71% 1.9s\u001b[0K\u001b[1G88.2 MiB [] 72% 1.8s\u001b[0K\u001b[1G88.2 MiB [] 73% 1.7s\u001b[0K\u001b[1G88.2 MiB [] 74% 1.6s\u001b[0K\u001b[1G88.2 MiB [] 75% 1.5s\u001b[0K\u001b[1G88.2 MiB [] 76% 1.4s\u001b[0K\u001b[1G88.2 MiB [] 78% 1.4s\u001b[0K\u001b[1G88.2 MiB [] 79% 1.3s\u001b[0K\u001b[1G88.2 MiB [] 80% 1.2s\u001b[0K\u001b[1G88.2 MiB [] 81% 1.1s\u001b[0K\u001b[1G88.2 MiB [] 82% 1.1s\u001b[0K\u001b[1G88.2 MiB [] 83% 1.0s\u001b[0K\u001b[1G88.2 MiB [] 85% 0.9s\u001b[0K\u001b[1G88.2 MiB [] 86% 0.8s\u001b[0K\u001b[1G88.2 MiB [] 87% 0.7s\u001b[0K\u001b[1G88.2 MiB [] 88% 0.7s\u001b[0K\u001b[1G88.2 MiB [] 89% 0.6s\u001b[0K\u001b[1G88.2 MiB [] 90% 0.6s\u001b[0K\u001b[1G88.2 MiB [] 90% 0.5s\u001b[0K\u001b[1G88.2 MiB [] 91% 0.5s\u001b[0K\u001b[1G88.2 MiB [] 92% 0.4s\u001b[0K\u001b[1G88.2 MiB [] 93% 0.3s\u001b[0K\u001b[1G88.2 MiB [] 95% 0.2s\u001b[0K\u001b[1G88.2 MiB [] 96% 0.2s\u001b[0K\u001b[1G88.2 MiB [] 98% 0.1s\u001b[0K\u001b[1G88.2 MiB [] 99% 0.0s\u001b[0K\u001b[1G88.2 MiB [] 100% 0.0s\u001b[0K\n",
            "Webkit 18.0 (playwright build v2070) downloaded to /root/.cache/ms-playwright/webkit-2070\n",
            "Playwright Host validation warning: \n",
            "╔══════════════════════════════════════════════════════╗\n",
            "║ Host system is missing dependencies to run browsers. ║\n",
            "║ Missing libraries:                                   ║\n",
            "║     libwoff2dec.so.1.0.2                             ║\n",
            "║     libgstgl-1.0.so.0                                ║\n",
            "║     libgstcodecparsers-1.0.so.0                      ║\n",
            "║     libharfbuzz-icu.so.0                             ║\n",
            "║     libenchant-2.so.2                                ║\n",
            "║     libsecret-1.so.0                                 ║\n",
            "║     libhyphen.so.0                                   ║\n",
            "║     libmanette-0.2.so.0                              ║\n",
            "╚══════════════════════════════════════════════════════╝\n",
            "    at validateDependenciesLinux (/usr/local/lib/python3.10/dist-packages/playwright/driver/package/lib/server/registry/dependencies.js:216:9)\n",
            "    at async Registry._validateHostRequirements (/usr/local/lib/python3.10/dist-packages/playwright/driver/package/lib/server/registry/index.js:626:43)\n",
            "    at async Registry._validateHostRequirementsForExecutableIfNeeded (/usr/local/lib/python3.10/dist-packages/playwright/driver/package/lib/server/registry/index.js:724:7)\n",
            "    at async Registry.validateHostRequirementsForExecutablesIfNeeded (/usr/local/lib/python3.10/dist-packages/playwright/driver/package/lib/server/registry/index.js:713:43)\n",
            "    at async t.<anonymous> (/usr/local/lib/python3.10/dist-packages/playwright/driver/package/lib/cli/program.js:119:7)\n"
          ]
        }
      ],
      "source": [
        "!pip install playwright\n",
        "!playwright install"
      ]
    },
    {
      "cell_type": "markdown",
      "source": [
        "We have to use async since we are using Google Colab. If you're\n",
        "not using a notebook you can use sync instead. Please refer to the article written to understand where our selectors came from."
      ],
      "metadata": {
        "id": "YJPj7vLyt7id"
      }
    },
    {
      "cell_type": "code",
      "source": [
        "import asyncio\n",
        "from playwright.async_api import async_playwright"
      ],
      "metadata": {
        "id": "ie45-zFDpa29"
      },
      "execution_count": null,
      "outputs": []
    },
    {
      "cell_type": "markdown",
      "source": [
        "We are using the URL that is inside of the websites iframe, and we are using selectors to make sure we are waiting for the information we want to load. We want to grab the name of each menu item along with its description. Please refer to the written article to understand this function better if necessary!"
      ],
      "metadata": {
        "id": "JwTwNM7Ft_Pc"
      }
    },
    {
      "cell_type": "code",
      "source": [
        "async def swigScraper():\n",
        "  async with async_playwright() as playwright:\n",
        "    # use headless mode since we are using Colab\n",
        "    browser = await playwright.chromium.launch(headless=True)\n",
        "    page = await browser.new_page()\n",
        "\n",
        "    # make sure to have the correct URL\n",
        "    await page.goto('https://swig-orders.crispnow.com/tabs/locations/menu')\n",
        "\n",
        "    # let page load\n",
        "    await page.wait_for_selector('ion-card-content', state='attached', timeout=60000)\n",
        "\n",
        "    # ion-card-content has all of our names and descriptions\n",
        "    items = await page.query_selector_all('ion-card-content')\n",
        "\n",
        "    menu = []\n",
        "\n",
        "    # loop through the html and take what we need\n",
        "    for item in items:\n",
        "      result = {}\n",
        "\n",
        "      name = await item.query_selector('p.text-h3')\n",
        "      description = await item.query_selector('p.text-b2')\n",
        "\n",
        "      # just get the inner text\n",
        "      if name and description:\n",
        "        result = {}\n",
        "        result['name'] = await name.inner_text()\n",
        "        result['description'] = await description.inner_text()\n",
        "        menu.append(result)\n",
        "\n",
        "    for item in menu:\n",
        "        print(f\"Name: {item['name']}, Description: {item['description']}\")\n",
        "\n",
        "    await browser.close()\n",
        "    return menu\n",
        "\n",
        "\n",
        "scraped_menu = await swigScraper()\n",
        "\n",
        "print(scraped_menu)"
      ],
      "metadata": {
        "colab": {
          "base_uri": "https://localhost:8080/"
        },
        "collapsed": true,
        "id": "TzxJi354ppIl",
        "outputId": "cc86141e-4fc6-404a-facf-6937db009f20"
      },
      "execution_count": null,
      "outputs": [
        {
          "output_type": "stream",
          "name": "stdout",
          "text": [
            "Name: , Description: \n",
            "Name: Soda, Description: Create Your Own Dirty Soda:\n",
            "Soda + Flavors, Fruits, & Creams\n",
            "Name: DDD, Description: Diet Dr Pepper + Coconut (25 - 70 Calories)\n",
            "Name: Dirty Dr Pepper, Description: Dr Pepper + Coconut (120 - 440 Calories)\n",
            "Name: Dirty S.O.P, Description: Dr Pepper + Coconut + Peach (120 - 440 Calories)\n",
            "Name: Dr Spice, Description: Dr Pepper + Cinnamon + Coconut + Cinnamon Stick + Half & Half (140 - 490 Calories)\n",
            "Name: Life's a Peach, Description: Dr Pepper + Vanilla + Peach + Half & Half (130 - 480 Calories)\n",
            "Name: Naughty & Nice, Description: Dr Pepper + English Toffee + Half & Half (130 - 470 Calories)\n",
            "Name: Princess Peach, Description: Dr Pepper + Peach + Coconut Cream (140 - 510 Calories)\n",
            "Name: Raspberry Dream, Description: Dr Pepper + Raspberry Puree + Coconut Cream (150 - 550 Calories)\n",
            "Name: Save Me Jade, Description: Diet Dr Pepper + Sugar Free Vanilla + Sugar Free Coconut (0  Calories)\n",
            "Name: Spring Fling, Description: Dr Pepper + Vanilla + Strawberry Puree + Coconut Cream (170 - 610 Calories)\n",
            "Name: Texas Tab, Description: Dr Pepper + Vanilla + Coconut Cream (140 - 500 Calories)\n",
            "Name: The Heartbreaker, Description: Dr Pepper + Blackberry + Coconut + Half & Half (130 - 470 Calories)\n",
            "Name: The Ring King, Description: Dr Pepper + Cupcake + Strawberry Puree + Vanilla Cream (170 -  620 Calories)\n",
            "Name: Big Al, Description: Diet Coke + Coconut + Fresh Lime (15 - 40 Calories)\n",
            "Name: This Bliss, Description: Diet Coke + Cranberry + Fresh Lime (25 - 80 Calories)\n",
            "Name: The Founder, Description: Diet Coke + Sugar Free Coconut + Fresh Lime + Coconut Cream (20 - 80 Calories)\n",
            "Name: Just Peachy, Description: Coke Zero Sugar + Pineapple + Peach Puree + Fresh Lime + Coconut Cream (60 - 220 Calories)\n",
            "Name: Waikiki, Description: Coke + Pineapple + Coconut Cream (150 - 540 Calories)\n",
            "Name: Cherry Bomb, Description: Pepsi + Cherry + Coconut + Vanilla Cream (150 - 520 Calories)\n",
            "Name: Beach Babe, Description: Mountain Dew + Raspberry + Peach + Vanilla Cream (160 - 570 Calories)\n",
            "Name: Bloody Wild, Description: Mountain Dew + Mango Puree + Strawberry Puree (150 - 590 Calories)\n",
            "Name: Dew Gooder, Description: Mountain Dew + Pineapple + Fresh Lime + Raspberry Puree + Coconut Cream (170 -  650 Calories)\n",
            "Name: Endless Summer, Description: Mountain Dew + Pomegranate + Grapefruit + Fresh Lime (140 - 500 Calories)\n",
            "Name: Guava Have It!, Description: Mountain Dew + Guava + Strawberry + Coconut Cream (160 - 560 Calories)\n",
            "Name: Jolly Elf, Description: Mountain Dew + Passion Fruit + Strawberry Puree + Fresh Orange (160 - 590 Calories)\n",
            "Name: The Rocket, Description: Mountain Dew + Raspberry + Coconut + Blackberry + Vanilla Cream (160 - 570 Calories)\n",
            "Name: Watermelon Sugar, Description: Mountain Dew + Mango + Watermelon + Coconut Cream + Passion Fruit Popping Pearls (180 - 590 Calories)\n",
            "Name: Hula Girl, Description: Sprite + Lemonade + Mango + Pineapple + Strawberry + Coconut Cream (160 - 600 Calories)\n",
            "Name: Loop-T-Loop, Description: Sprite + Strawberry + Watermelon + Peach (120 - 500 Calories)\n",
            "Name: Poppin' Pineapple, Description: Sprite + Pineapple + Watermelon + Strawberry Popping Pearls (150 - 520 Calories)\n",
            "Name: Riptide, Description: Sprite + Cranberry + Raspberry Puree + Fresh Lime (140 - 590 Calories)\n",
            "Name: Shark Attack, Description: Sprite + Lemonade + Blue Raspberry + Gummy Shark (140 - 460 Calories)\n",
            "Name: Unlucky Ducky, Description: Sprite + Lemonade + Strawberry + Gummy Shark (140 - 450 Calories)\n",
            "Name: Beach Bum, Description: Lemonade + Guava + Grapefruit + Fresh Orange\n",
            "Name: The Tropic, Description: Lemonade + Mango + Passion Fruit + Vanilla Cream\n",
            "Name: Buttery Beer, Description: Root Beer + Butterscotch + Vanilla Creme (140 - 490 Calories)\n",
            "Name: Happy Camper, Description: Root Beer + Toasted Marshmallow + Half & Half (130 - 460 Calories)\n",
            "Name: Cinnamon Cider, Description: Ginger Ale + Lemonade + Cinnamon + Apple + Cinnamon Stick (190 - 460 Calories)\n",
            "Name: Island Time, Description: Fresca + Passion Fruit + Fresh Orange + Mango Puree + Coconut Cream (60 - 240 Calories)\n",
            "Name: Pink Bahama, Description: Fresca + Peach + Strawberry+ Raspberry + Fresh Lemon (25 - 80 Calories)\n",
            "Name: Sleigh All Day, Description: Fresca + Lemonade + Pomegranate + Peach + Strawberry Puree + Fresh Lemon (60 - 200 Calories)\n",
            "Name: Reviver, Description: Create Your Own\n",
            "Reviver Energy + Flavors, Fruits, & Creams\n",
            "Name: Drama Queen, Description: Sugar Free Reviver Energy + Sugar Free Strawberry + Sugar Free Peach + Sugar Free Coconut + Light Lemonade (80 - 210 Calories)\n",
            "Name: Mountain Man, Description: Reviver Energy + Blackberry + Coconut + Fresh Lime + Half & Half + Mountain Dew (290 - 630 Calories)\n",
            "Name: P.O.G., Description: Reviver Energy + Passion Fruit + Guava + Fresh Orange (220 - 430 Calories)\n",
            "Name: Ride or Die, Description: Reviver Energy + Peach + Pineapple + Coconut Cream (230 - 480 Calories)\n",
            "Name: Super Trooper, Description: Reviver Energy + Lemonade + Mango + Strawberry Puree + Coconut Cream (340 - 760 Calories)\n",
            "Name: Surf's Up, Description: Reviver Energy + Lemonade + Peach + Mango + Raspberry + Fresh Orange (280 - 560 Calories)\n",
            "Name: Weekender, Description: Reviver + Strawberry + Coconut + Coconut Cream + Sprite (280 - 580 Calories)\n",
            "Name: All Star, Description: Blended Reviver Energy + Lemonade + Guava + Strawberry + Coconut Cream (280 - 550 Calories)\n",
            "Name: Cloud 9, Description: Blended Reviver Energy + Mountain Dew + Coconut + Pineapple + Blue Raspberry + Half & Half (280 - 550 Calories)\n",
            "Name: Daisy Duke, Description: Blended Reviver Energy + Mountain Dew + Pineapple + Strawberry Puree + Coconut Cream (390 - 760 Calories)\n",
            "Name: Flirty Flamango, Description: Blended Reviver Energy + Sprite + Grapefruit + Pineapple + Mango Puree + Coconut Cream (300 - 600 Calories)\n",
            "Name: Peaches n Cream, Description: Blended Reviver Energy + Sprite + Peach Puree + Vanilla Cream (250 - 500 Calories)\n",
            "Name: Polar Punch, Description: Blended Reviver Energy + Ginger Ale + Blackberry + Strawberry + Raspberry + Vanilla Cream (270 - 540 Calories)\n",
            "Name: Sucker Punch, Description: Blended Reviver Energy + Lemonade + Grapefruit + Mango (250 - 490 Calories)\n",
            "Name: Refresher, Description: Create Your Own: Water + Flavors, Fruits, & Creams\n",
            "Name: Autumn Blush, Description: Water + Apple + Raspberry + Mango Puree + Vanilla Cream (120 - 420 Calories)\n",
            "Name: Berry Nice, Description: Water + Sugar Free Strawberry + Fresh Lime (0 - 10 Calories)\n",
            "Name: Berry Swigmas, Description: Water + Cranberry + Sugar Free Vanilla + Fresh Orange (30 - 90 Calories)\n",
            "Name: Fruit Water, Description: Water + Sugar Free Coconut + Sugar Free Vanilla + Frozen Strawberry + Frozen Mango (25 - 80 Calories)\n",
            "Name: Mango Breeze, Description: Water + Sugar Free Coconut + Sugar Free Vanilla + Mango Puree + Frozen Mango + Coconut Cream (110 - 340 Calories)\n",
            "Name: Pretty in Pink, Description: Water + Guava + Grapefruit + Fresh Orange (50 - 140 Calories)\n",
            "Name: Sandy Cheeks, Description: Water + Sugar Free Peach + Fresh Lemon (0 - 5 Calories)\n",
            "Name: Strawberry Breeze, Description: Water + Sugar Free Coconut + Sugar Free Vanilla + Strawberry Puree + Frozen Strawberry + Coconut Cream (90 - 310 Calories)\n",
            "Name: Summer Splash, Description: Water + Sugar Free Pineapple + Strawberry Puree + Fresh Lemon (60 - 230 Calories)\n",
            "Name: Tiki Tiki, Description: Water + Sugar Free Coconut + Fresh Orange (10 - 25 Calories)\n",
            "Name: The Fighter, Description: Water +  Sugar Free Vanilla + Sugar Free Peach + Sugar Free Pineapple + Fresh Lime + Raspberry Puree (60 - 230 Calories)\n",
            "Name: Unbreakable, Description: Water +  Grapefruit + Mango Puree + Fresh Lemon (100 - 350 Calories)\n",
            "Name: Water Cup, Description: Cup of Water or Ice\n",
            "Name: Salted Pretzel Bites, Description: Warm, buttery, salted pretzel bits. (410 Calories)\n",
            "Name: Strawberry Cream Cheese, Description: Cold Strawberry Cream Cheese Dip.  Great for a morning snack. Makes the pretzel bites taste like a delicious bagel. (60 Calories)\n",
            "Name: White Cheddar, Description: Warm White Cheddar Cheese Dip (110 Calories)\n",
            "Name: Sugar Cookie, Description: 410 Calories\n",
            "Name: Kid's Cookie, Description: One mini frosted Sugar Cookie (240 Calories)\n",
            "Name: Chocolate Chip - Mini, Description: Mini Chocolate Chip Cookies made with a mix of milk chocolate and semi-sweet chips. Available in a Cup (12 mini's - 600 Calories) or Party Pack (60 minis).\n",
            "Name: Pumpkin Chocolate Chip - Mini, Description: Mini Pumpkin Chocolate Chip Cookies are back for a limited time! You will not want to miss our most anticipated cookie of the year! Available in a Cup (6 mini's - 480 Calories) or Party Pack (30 minis).\n",
            "Name: Hot - Hot Chocolate, Description: \n",
            "Name: Frozen - Hot Chocolate, Description: Create Your Own:\n",
            "Frozen Hot Chocolate + Flavors, Fruits, & Creams\n",
            "[{'name': '', 'description': ''}, {'name': 'Soda', 'description': 'Create Your Own Dirty Soda:\\nSoda + Flavors, Fruits, & Creams'}, {'name': 'DDD', 'description': 'Diet Dr Pepper + Coconut (25 - 70 Calories)'}, {'name': 'Dirty Dr Pepper', 'description': 'Dr Pepper + Coconut (120 - 440 Calories)'}, {'name': 'Dirty S.O.P', 'description': 'Dr Pepper + Coconut + Peach (120 - 440 Calories)'}, {'name': 'Dr Spice', 'description': 'Dr Pepper + Cinnamon + Coconut + Cinnamon Stick + Half & Half (140 - 490 Calories)'}, {'name': \"Life's a Peach\", 'description': 'Dr Pepper + Vanilla + Peach + Half & Half (130 - 480 Calories)'}, {'name': 'Naughty & Nice', 'description': 'Dr Pepper + English Toffee + Half & Half (130 - 470 Calories)'}, {'name': 'Princess Peach', 'description': 'Dr Pepper + Peach + Coconut Cream (140 - 510 Calories)'}, {'name': 'Raspberry Dream', 'description': 'Dr Pepper + Raspberry Puree + Coconut Cream (150 - 550 Calories)'}, {'name': 'Save Me Jade', 'description': 'Diet Dr Pepper + Sugar Free Vanilla + Sugar Free Coconut (0  Calories)'}, {'name': 'Spring Fling', 'description': 'Dr Pepper + Vanilla + Strawberry Puree + Coconut Cream (170 - 610 Calories)'}, {'name': 'Texas Tab', 'description': 'Dr Pepper + Vanilla + Coconut Cream (140 - 500 Calories)'}, {'name': 'The Heartbreaker', 'description': 'Dr Pepper + Blackberry + Coconut + Half & Half (130 - 470 Calories)'}, {'name': 'The Ring King', 'description': 'Dr Pepper + Cupcake + Strawberry Puree + Vanilla Cream (170 -  620 Calories)'}, {'name': 'Big Al', 'description': 'Diet Coke + Coconut + Fresh Lime (15 - 40 Calories)'}, {'name': 'This Bliss', 'description': 'Diet Coke + Cranberry + Fresh Lime (25 - 80 Calories)'}, {'name': 'The Founder', 'description': 'Diet Coke + Sugar Free Coconut + Fresh Lime + Coconut Cream (20 - 80 Calories)'}, {'name': 'Just Peachy', 'description': 'Coke Zero Sugar + Pineapple + Peach Puree + Fresh Lime + Coconut Cream (60 - 220 Calories)'}, {'name': 'Waikiki', 'description': 'Coke + Pineapple + Coconut Cream (150 - 540 Calories)'}, {'name': 'Cherry Bomb', 'description': 'Pepsi + Cherry + Coconut + Vanilla Cream (150 - 520 Calories)'}, {'name': 'Beach Babe', 'description': 'Mountain Dew + Raspberry + Peach + Vanilla Cream (160 - 570 Calories)'}, {'name': 'Bloody Wild', 'description': 'Mountain Dew + Mango Puree + Strawberry Puree (150 - 590 Calories)'}, {'name': 'Dew Gooder', 'description': 'Mountain Dew + Pineapple + Fresh Lime + Raspberry Puree + Coconut Cream (170 -  650 Calories)'}, {'name': 'Endless Summer', 'description': 'Mountain Dew + Pomegranate + Grapefruit + Fresh Lime (140 - 500 Calories)'}, {'name': 'Guava Have It!', 'description': 'Mountain Dew + Guava + Strawberry + Coconut Cream (160 - 560 Calories)'}, {'name': 'Jolly Elf', 'description': 'Mountain Dew + Passion Fruit + Strawberry Puree + Fresh Orange (160 - 590 Calories)'}, {'name': 'The Rocket', 'description': 'Mountain Dew + Raspberry + Coconut + Blackberry + Vanilla Cream (160 - 570 Calories)'}, {'name': 'Watermelon Sugar', 'description': 'Mountain Dew + Mango + Watermelon + Coconut Cream + Passion Fruit Popping Pearls (180 - 590 Calories)'}, {'name': 'Hula Girl', 'description': 'Sprite + Lemonade + Mango + Pineapple + Strawberry + Coconut Cream (160 - 600 Calories)'}, {'name': 'Loop-T-Loop', 'description': 'Sprite + Strawberry + Watermelon + Peach (120 - 500 Calories)'}, {'name': \"Poppin' Pineapple\", 'description': 'Sprite + Pineapple + Watermelon + Strawberry Popping Pearls (150 - 520 Calories)'}, {'name': 'Riptide', 'description': 'Sprite + Cranberry + Raspberry Puree + Fresh Lime (140 - 590 Calories)'}, {'name': 'Shark Attack', 'description': 'Sprite + Lemonade + Blue Raspberry + Gummy Shark (140 - 460 Calories)'}, {'name': 'Unlucky Ducky', 'description': 'Sprite + Lemonade + Strawberry + Gummy Shark (140 - 450 Calories)'}, {'name': 'Beach Bum', 'description': 'Lemonade + Guava + Grapefruit + Fresh Orange'}, {'name': 'The Tropic', 'description': 'Lemonade + Mango + Passion Fruit + Vanilla Cream'}, {'name': 'Buttery Beer', 'description': 'Root Beer + Butterscotch + Vanilla Creme (140 - 490 Calories)'}, {'name': 'Happy Camper', 'description': 'Root Beer + Toasted Marshmallow + Half & Half (130 - 460 Calories)'}, {'name': 'Cinnamon Cider', 'description': 'Ginger Ale + Lemonade + Cinnamon + Apple + Cinnamon Stick (190 - 460 Calories)'}, {'name': 'Island Time', 'description': 'Fresca + Passion Fruit + Fresh Orange + Mango Puree + Coconut Cream (60 - 240 Calories)'}, {'name': 'Pink Bahama', 'description': 'Fresca + Peach + Strawberry+ Raspberry + Fresh Lemon (25 - 80 Calories)'}, {'name': 'Sleigh All Day', 'description': 'Fresca + Lemonade + Pomegranate + Peach + Strawberry Puree + Fresh Lemon (60 - 200 Calories)'}, {'name': 'Reviver', 'description': 'Create Your Own\\nReviver Energy + Flavors, Fruits, & Creams'}, {'name': 'Drama Queen', 'description': 'Sugar Free Reviver Energy + Sugar Free Strawberry + Sugar Free Peach + Sugar Free Coconut + Light Lemonade (80 - 210 Calories)'}, {'name': 'Mountain Man', 'description': 'Reviver Energy + Blackberry + Coconut + Fresh Lime + Half & Half + Mountain Dew (290 - 630 Calories)'}, {'name': 'P.O.G.', 'description': 'Reviver Energy + Passion Fruit + Guava + Fresh Orange (220 - 430 Calories)'}, {'name': 'Ride or Die', 'description': 'Reviver Energy + Peach + Pineapple + Coconut Cream (230 - 480 Calories)'}, {'name': 'Super Trooper', 'description': 'Reviver Energy + Lemonade + Mango + Strawberry Puree + Coconut Cream (340 - 760 Calories)'}, {'name': \"Surf's Up\", 'description': 'Reviver Energy + Lemonade + Peach + Mango + Raspberry + Fresh Orange (280 - 560 Calories)'}, {'name': 'Weekender', 'description': 'Reviver + Strawberry + Coconut + Coconut Cream + Sprite (280 - 580 Calories)'}, {'name': 'All Star', 'description': 'Blended Reviver Energy + Lemonade + Guava + Strawberry + Coconut Cream (280 - 550 Calories)'}, {'name': 'Cloud 9', 'description': 'Blended Reviver Energy + Mountain Dew + Coconut + Pineapple + Blue Raspberry + Half & Half (280 - 550 Calories)'}, {'name': 'Daisy Duke', 'description': 'Blended Reviver Energy + Mountain Dew + Pineapple + Strawberry Puree + Coconut Cream (390 - 760 Calories)'}, {'name': 'Flirty Flamango', 'description': 'Blended Reviver Energy + Sprite + Grapefruit + Pineapple + Mango Puree + Coconut Cream (300 - 600 Calories)'}, {'name': 'Peaches n Cream', 'description': 'Blended Reviver Energy + Sprite + Peach Puree + Vanilla Cream (250 - 500 Calories)'}, {'name': 'Polar Punch', 'description': 'Blended Reviver Energy + Ginger Ale + Blackberry + Strawberry + Raspberry + Vanilla Cream (270 - 540 Calories)'}, {'name': 'Sucker Punch', 'description': 'Blended Reviver Energy + Lemonade + Grapefruit + Mango (250 - 490 Calories)'}, {'name': 'Refresher', 'description': 'Create Your Own: Water + Flavors, Fruits, & Creams'}, {'name': 'Autumn Blush', 'description': 'Water + Apple + Raspberry + Mango Puree + Vanilla Cream (120 - 420 Calories)'}, {'name': 'Berry Nice', 'description': 'Water + Sugar Free Strawberry + Fresh Lime (0 - 10 Calories)'}, {'name': 'Berry Swigmas', 'description': 'Water + Cranberry + Sugar Free Vanilla + Fresh Orange (30 - 90 Calories)'}, {'name': 'Fruit Water', 'description': 'Water + Sugar Free Coconut + Sugar Free Vanilla + Frozen Strawberry + Frozen Mango (25 - 80 Calories)'}, {'name': 'Mango Breeze', 'description': 'Water + Sugar Free Coconut + Sugar Free Vanilla + Mango Puree + Frozen Mango + Coconut Cream (110 - 340 Calories)'}, {'name': 'Pretty in Pink', 'description': 'Water + Guava + Grapefruit + Fresh Orange (50 - 140 Calories)'}, {'name': 'Sandy Cheeks', 'description': 'Water + Sugar Free Peach + Fresh Lemon (0 - 5 Calories)'}, {'name': 'Strawberry Breeze', 'description': 'Water + Sugar Free Coconut + Sugar Free Vanilla + Strawberry Puree + Frozen Strawberry + Coconut Cream (90 - 310 Calories)'}, {'name': 'Summer Splash', 'description': 'Water + Sugar Free Pineapple + Strawberry Puree + Fresh Lemon (60 - 230 Calories)'}, {'name': 'Tiki Tiki', 'description': 'Water + Sugar Free Coconut + Fresh Orange (10 - 25 Calories)'}, {'name': 'The Fighter', 'description': 'Water +  Sugar Free Vanilla + Sugar Free Peach + Sugar Free Pineapple + Fresh Lime + Raspberry Puree (60 - 230 Calories)'}, {'name': 'Unbreakable', 'description': 'Water +  Grapefruit + Mango Puree + Fresh Lemon (100 - 350 Calories)'}, {'name': 'Water Cup', 'description': 'Cup of Water or Ice'}, {'name': 'Salted Pretzel Bites', 'description': 'Warm, buttery, salted pretzel bits. (410 Calories)'}, {'name': 'Strawberry Cream Cheese', 'description': 'Cold Strawberry Cream Cheese Dip.  Great for a morning snack. Makes the pretzel bites taste like a delicious bagel. (60 Calories)'}, {'name': 'White Cheddar', 'description': 'Warm White Cheddar Cheese Dip (110 Calories)'}, {'name': 'Sugar Cookie', 'description': '410 Calories'}, {'name': \"Kid's Cookie\", 'description': 'One mini frosted Sugar Cookie (240 Calories)'}, {'name': 'Chocolate Chip - Mini', 'description': \"Mini Chocolate Chip Cookies made with a mix of milk chocolate and semi-sweet chips. Available in a Cup (12 mini's - 600 Calories) or Party Pack (60 minis).\"}, {'name': 'Pumpkin Chocolate Chip - Mini', 'description': \"Mini Pumpkin Chocolate Chip Cookies are back for a limited time! You will not want to miss our most anticipated cookie of the year! Available in a Cup (6 mini's - 480 Calories) or Party Pack (30 minis).\"}, {'name': 'Hot - Hot Chocolate', 'description': ''}, {'name': 'Frozen - Hot Chocolate', 'description': 'Create Your Own:\\nFrozen Hot Chocolate + Flavors, Fruits, & Creams'}]\n"
          ]
        }
      ]
    },
    {
      "cell_type": "markdown",
      "source": [
        "Now that we have all of our menu options, let's use OpenAI to tell us which drinks are best for fall based on their descriptions."
      ],
      "metadata": {
        "id": "XokJcgcStspj"
      }
    },
    {
      "cell_type": "markdown",
      "source": [
        "## Step 2: OpenAI Structured Schema Outputs\n",
        "Please refer to the documentation to understand OpenAI's structured schema outputs. We want to emulate the section where they are extracting structured data from unstructured data.\n"
      ],
      "metadata": {
        "id": "G_LKwMPsuZuq"
      }
    },
    {
      "cell_type": "code",
      "source": [
        "!pip install openai"
      ],
      "metadata": {
        "colab": {
          "base_uri": "https://localhost:8080/"
        },
        "collapsed": true,
        "id": "WYai0nJWx9V9",
        "outputId": "64575af7-e654-46e8-e835-232b9327b28e"
      },
      "execution_count": null,
      "outputs": [
        {
          "output_type": "stream",
          "name": "stdout",
          "text": [
            "Collecting openai\n",
            "  Downloading openai-1.48.0-py3-none-any.whl.metadata (24 kB)\n",
            "Requirement already satisfied: anyio<5,>=3.5.0 in /usr/local/lib/python3.10/dist-packages (from openai) (3.7.1)\n",
            "Requirement already satisfied: distro<2,>=1.7.0 in /usr/lib/python3/dist-packages (from openai) (1.7.0)\n",
            "Collecting httpx<1,>=0.23.0 (from openai)\n",
            "  Downloading httpx-0.27.2-py3-none-any.whl.metadata (7.1 kB)\n",
            "Collecting jiter<1,>=0.4.0 (from openai)\n",
            "  Downloading jiter-0.5.0-cp310-cp310-manylinux_2_17_x86_64.manylinux2014_x86_64.whl.metadata (3.6 kB)\n",
            "Requirement already satisfied: pydantic<3,>=1.9.0 in /usr/local/lib/python3.10/dist-packages (from openai) (2.9.2)\n",
            "Requirement already satisfied: sniffio in /usr/local/lib/python3.10/dist-packages (from openai) (1.3.1)\n",
            "Requirement already satisfied: tqdm>4 in /usr/local/lib/python3.10/dist-packages (from openai) (4.66.5)\n",
            "Requirement already satisfied: typing-extensions<5,>=4.11 in /usr/local/lib/python3.10/dist-packages (from openai) (4.12.2)\n",
            "Requirement already satisfied: idna>=2.8 in /usr/local/lib/python3.10/dist-packages (from anyio<5,>=3.5.0->openai) (3.10)\n",
            "Requirement already satisfied: exceptiongroup in /usr/local/lib/python3.10/dist-packages (from anyio<5,>=3.5.0->openai) (1.2.2)\n",
            "Requirement already satisfied: certifi in /usr/local/lib/python3.10/dist-packages (from httpx<1,>=0.23.0->openai) (2024.8.30)\n",
            "Collecting httpcore==1.* (from httpx<1,>=0.23.0->openai)\n",
            "  Downloading httpcore-1.0.5-py3-none-any.whl.metadata (20 kB)\n",
            "Collecting h11<0.15,>=0.13 (from httpcore==1.*->httpx<1,>=0.23.0->openai)\n",
            "  Downloading h11-0.14.0-py3-none-any.whl.metadata (8.2 kB)\n",
            "Requirement already satisfied: annotated-types>=0.6.0 in /usr/local/lib/python3.10/dist-packages (from pydantic<3,>=1.9.0->openai) (0.7.0)\n",
            "Requirement already satisfied: pydantic-core==2.23.4 in /usr/local/lib/python3.10/dist-packages (from pydantic<3,>=1.9.0->openai) (2.23.4)\n",
            "Downloading openai-1.48.0-py3-none-any.whl (376 kB)\n",
            "\u001b[2K   \u001b[90m━━━━━━━━━━━━━━━━━━━━━━━━━━━━━━━━━━━━━━━━\u001b[0m \u001b[32m376.1/376.1 kB\u001b[0m \u001b[31m10.2 MB/s\u001b[0m eta \u001b[36m0:00:00\u001b[0m\n",
            "\u001b[?25hDownloading httpx-0.27.2-py3-none-any.whl (76 kB)\n",
            "\u001b[2K   \u001b[90m━━━━━━━━━━━━━━━━━━━━━━━━━━━━━━━━━━━━━━━━\u001b[0m \u001b[32m76.4/76.4 kB\u001b[0m \u001b[31m6.9 MB/s\u001b[0m eta \u001b[36m0:00:00\u001b[0m\n",
            "\u001b[?25hDownloading httpcore-1.0.5-py3-none-any.whl (77 kB)\n",
            "\u001b[2K   \u001b[90m━━━━━━━━━━━━━━━━━━━━━━━━━━━━━━━━━━━━━━━━\u001b[0m \u001b[32m77.9/77.9 kB\u001b[0m \u001b[31m6.7 MB/s\u001b[0m eta \u001b[36m0:00:00\u001b[0m\n",
            "\u001b[?25hDownloading jiter-0.5.0-cp310-cp310-manylinux_2_17_x86_64.manylinux2014_x86_64.whl (318 kB)\n",
            "\u001b[2K   \u001b[90m━━━━━━━━━━━━━━━━━━━━━━━━━━━━━━━━━━━━━━━━\u001b[0m \u001b[32m318.9/318.9 kB\u001b[0m \u001b[31m22.9 MB/s\u001b[0m eta \u001b[36m0:00:00\u001b[0m\n",
            "\u001b[?25hDownloading h11-0.14.0-py3-none-any.whl (58 kB)\n",
            "\u001b[2K   \u001b[90m━━━━━━━━━━━━━━━━━━━━━━━━━━━━━━━━━━━━━━━━\u001b[0m \u001b[32m58.3/58.3 kB\u001b[0m \u001b[31m4.6 MB/s\u001b[0m eta \u001b[36m0:00:00\u001b[0m\n",
            "\u001b[?25hInstalling collected packages: jiter, h11, httpcore, httpx, openai\n",
            "Successfully installed h11-0.14.0 httpcore-1.0.5 httpx-0.27.2 jiter-0.5.0 openai-1.48.0\n"
          ]
        }
      ]
    },
    {
      "cell_type": "code",
      "source": [
        "import openai\n",
        "import json\n",
        "import getpass"
      ],
      "metadata": {
        "id": "3JqzlgUssOgA"
      },
      "execution_count": null,
      "outputs": []
    },
    {
      "cell_type": "code",
      "source": [
        "# put in your OpenAI API key here\n",
        "openai_api_key = getpass.getpass(prompt= \"Put in OpenAI API Key here\")"
      ],
      "metadata": {
        "colab": {
          "base_uri": "https://localhost:8080/"
        },
        "id": "qZ1NBaOMyDob",
        "outputId": "c0ebed2a-3832-4360-c464-d67f1d646aeb"
      },
      "execution_count": null,
      "outputs": [
        {
          "name": "stdout",
          "output_type": "stream",
          "text": [
            "Put in OpenAI API Key here··········\n"
          ]
        }
      ]
    },
    {
      "cell_type": "markdown",
      "source": [
        "Here we are formatting our menu from when we scraped it, putting everything into a single string for OpenAI to understand, and then creating a prompt helping our model understand what we are hoping to achieve."
      ],
      "metadata": {
        "id": "EjMFHksjC0vg"
      }
    },
    {
      "cell_type": "code",
      "source": [
        "def swigJoined(scraped_menu):\n",
        "  drink_list = []\n",
        "\n",
        "  # just formatting our menu from above\n",
        "  for drink in scraped_menu:\n",
        "    drink_format = f\"{drink['name']}: {drink['description']}]\"\n",
        "    drink_list.append(drink_format)\n",
        "\n",
        "  # put all the drinks into a single string for OpenAI to understand it\n",
        "  drink_string = \"\\n\".join(drink_list)\n",
        "\n",
        "  # we have to tell OpenAI which drinks/combinations are available\n",
        "  prompt = (\n",
        "      \"You are the best soda mixologist Utah has ever seen! This is a list of sodas and their descriptions, or ingredients:\\n\"\n",
        "      f\"{drink_string}\\n\\n Please sort each and every drink provided into spring, summer, fall, or winter seasons based on their ingredients\\n\"\n",
        "      \"and give me reasonings as to why by stating which ingredients make it best for each season. For example, cinnamon is more fall, but peach\\n\"\n",
        "      \"is more summer.\"\n",
        "  )\n",
        "\n",
        "  return prompt"
      ],
      "metadata": {
        "id": "6IAtNAE11UhU"
      },
      "execution_count": null,
      "outputs": []
    },
    {
      "cell_type": "code",
      "source": [
        "# generate our prompt using the menu we scraped\n",
        "my_prompt = swigJoined(scraped_menu)\n",
        "\n",
        "openai.api_key = openai_api_key"
      ],
      "metadata": {
        "id": "HrMXcEeQ3gbg"
      },
      "execution_count": null,
      "outputs": []
    },
    {
      "cell_type": "code",
      "source": [
        "# now we are doing our structured call (taken from the documentation)\n",
        "response = openai.chat.completions.create(\n",
        "    model=\"gpt-4o-2024-08-06\",\n",
        "    messages=[\n",
        "        {\"role\": \"system\", \"content\": \"You are the best soda mixologist Utah has ever seen!\"},\n",
        "        {\"role\": \"user\", \"content\": my_prompt}\n",
        "    ],\n",
        "    response_format={\n",
        "        \"type\": \"json_schema\",\n",
        "        \"json_schema\": {\n",
        "            \"name\": \"drink_response\",\n",
        "            \"strict\": True,\n",
        "            \"schema\": {\n",
        "                \"type\": \"object\",\n",
        "                \"properties\": {\n",
        "                    \"seasonal_drinks\": {\n",
        "                        \"type\": \"array\",\n",
        "                        \"items\": {\n",
        "                            \"type\": \"object\",\n",
        "                            \"properties\": {\n",
        "                                \"drink\": {\"type\": \"string\"},\n",
        "                                \"reason\": {\"type\": \"string\"}\n",
        "                            },\n",
        "                            \"required\": [\"drink\", \"reason\"],\n",
        "                            \"additionalProperties\": False\n",
        "                        }\n",
        "                    }\n",
        "                },\n",
        "                \"required\": [\"seasonal_drinks\"],\n",
        "                \"additionalProperties\": False\n",
        "            }\n",
        "        }\n",
        "    }\n",
        ")"
      ],
      "metadata": {
        "id": "MBjRdJiw5eCw"
      },
      "execution_count": null,
      "outputs": []
    },
    {
      "cell_type": "markdown",
      "source": [
        "Let's check and see our full response and see if it's structured the way we want."
      ],
      "metadata": {
        "id": "pVYumOO_Cvhh"
      }
    },
    {
      "cell_type": "code",
      "source": [
        "# full response\n",
        "print(json.dumps(response.model_dump(), indent=2))"
      ],
      "metadata": {
        "colab": {
          "base_uri": "https://localhost:8080/"
        },
        "collapsed": true,
        "id": "5MDDnPAH7KTj",
        "outputId": "c22ac7cc-8f96-4998-a7b8-4c6283063f71"
      },
      "execution_count": null,
      "outputs": [
        {
          "output_type": "stream",
          "name": "stdout",
          "text": [
            "{\n",
            "  \"id\": \"chatcmpl-ABj64ekfxsyu1n7kY1q73GK3reMFT\",\n",
            "  \"choices\": [\n",
            "    {\n",
            "      \"finish_reason\": \"stop\",\n",
            "      \"index\": 0,\n",
            "      \"logprobs\": null,\n",
            "      \"message\": {\n",
            "        \"content\": \"{\\\"seasonal_drinks\\\":[{\\\"drink\\\":\\\"Dirty S.O.P: Dr Pepper + Coconut + Peach\\\",\\\"reason\\\":\\\"The inclusion of peach makes this drink more suited for summer, as peach is typically associated with warm weather and summer harvests.\\\"},{\\\"drink\\\":\\\"Dr Spice: Dr Pepper + Cinnamon + Coconut + Cinnamon Stick + Half & Half\\\",\\\"reason\\\":\\\"Cinnamon and cinnamon stick are warm spices typically associated with fall and winter, making this drink best suited for chillier weather.\\\"},{\\\"drink\\\":\\\"Life's a Peach: Dr Pepper + Vanilla + Peach + Half & Half\\\",\\\"reason\\\":\\\"The peach flavor suggests a summer drink, as peach is a classic summer fruit. The vanilla adds a creamy note that works well in warmer temperatures.\\\"},{\\\"drink\\\":\\\"Naughty & Nice: Dr Pepper + English Toffee + Half & Half\\\",\\\"reason\\\":\\\"The English toffee brings a rich, dessert-like quality suitable for winter, when people tend to crave warmer, indulgent flavors.\\\"},{\\\"drink\\\":\\\"Princess Peach: Dr Pepper + Peach + Coconut Cream\\\",\\\"reason\\\":\\\"The tropical flavors of peach and coconut are perfect for summer, evoking a sense of beachside relaxation.\\\"},{\\\"drink\\\":\\\"Raspberry Dream: Dr Pepper + Raspberry Puree + Coconut Cream\\\",\\\"reason\\\":\\\"Raspberry is often considered a summer fruit, making this drink ideal for the warmer months.\\\"},{\\\"drink\\\":\\\"Save Me Jade: Diet Dr Pepper + Sugar Free Vanilla + Sugar Free Coconut\\\",\\\"reason\\\":\\\"Coconut and vanilla make this drink light and refreshing, suited for both spring and summer.\\\"},{\\\"drink\\\":\\\"Spring Fling: Dr Pepper + Vanilla + Strawberry Puree + Coconut Cream\\\",\\\"reason\\\":\\\"Strawberries are typically associated with springtime, making this a fitting beverage for this season.\\\"},{\\\"drink\\\":\\\"Texas Tab: Dr Pepper + Vanilla + Coconut Cream\\\",\\\"reason\\\":\\\"Vanilla and coconut create a refreshing combination suitable for both spring and summer.\\\"},{\\\"drink\\\":\\\"The Heartbreaker: Dr Pepper + Blackberry + Coconut + Half & Half\\\",\\\"reason\\\":\\\"Blackberry is often associated with late summer, aligning this drink with the latter part of the season.\\\"},{\\\"drink\\\":\\\"The Ring King: Dr Pepper + Cupcake + Strawberry Puree + Vanilla Cream\\\",\\\"reason\\\":\\\"Strawberry puree points to a summer association, while the rich cupcake and vanilla flavors also hint at a celebratory summer drink.\\\"},{\\\"drink\\\":\\\"Big Al: Diet Coke + Coconut + Fresh Lime\\\",\\\"reason\\\":\\\"The coconut and lime combination gives a tropical feel, perfect for summer.\\\"},{\\\"drink\\\":\\\"This Bliss: Diet Coke + Cranberry + Fresh Lime\\\",\\\"reason\\\":\\\"Cranberry is typically a winter fruit, making this drink apt for colder months leading into winter.\\\"},{\\\"drink\\\":\\\"The Founder: Diet Coke + Sugar Free Coconut + Fresh Lime + Coconut Cream\\\",\\\"reason\\\":\\\"The coconut ingredients make this drink feel like a summer escape.\\\"},{\\\"drink\\\":\\\"Just Peachy: Coke Zero Sugar + Pineapple + Peach Puree + Fresh Lime + Coconut Cream\\\",\\\"reason\\\":\\\"Peach and pineapple evoke the tropical glow of summer, aligning this drink perfectly with the season.\\\"},{\\\"drink\\\":\\\"Waikiki: Coke + Pineapple + Coconut Cream\\\",\\\"reason\\\":\\\"Named after a famous beach, the pineapple and coconut scream summer vacation.\\\"},{\\\"drink\\\":\\\"Cherry Bomb: Pepsi + Cherry + Coconut + Vanilla Cream\\\",\\\"reason\\\":\\\"Cherries are associated with summer, making this drink ideal for the warmer months.\\\"},{\\\"drink\\\":\\\"Beach Babe: Mountain Dew + Raspberry + Peach + Vanilla Cream\\\",\\\"reason\\\":\\\"Raspberry and peach both hint at summer vibes, complementing the fruity beach theme.\\\"},{\\\"drink\\\":\\\"Bloody Wild: Mountain Dew + Mango Puree + Strawberry Puree\\\",\\\"reason\\\":\\\"Mango and strawberries are summer fruits, providing a refreshing drink fitting for the season.\\\"},{\\\"drink\\\":\\\"Dew Gooder: Mountain Dew + Pineapple + Fresh Lime + Raspberry Puree + Coconut Cream\\\",\\\"reason\\\":\\\"Pineapple and coconut have distinctive tropical, summery connotations.\\\"},{\\\"drink\\\":\\\"Endless Summer: Mountain Dew + Pomegranate + Grapefruit + Fresh Lime\\\",\\\"reason\\\":\\\"Pomegranate can bridge between fall and winter, but grapefruit and lime suggest summer, making this a versatile drink.\\\"},{\\\"drink\\\":\\\"Guava Have It!: Mountain Dew + Guava + Strawberry + Coconut Cream\\\",\\\"reason\\\":\\\"Guava and strawberry, alongside the coconut, strongly suggest a summer cocktail.\\\"},{\\\"drink\\\":\\\"Jolly Elf: Mountain Dew + Passion Fruit + Strawberry Puree + Fresh Orange\\\",\\\"reason\\\":\\\"Despite its name hinting at winter, the passion fruit and strawberry make it suitable for summer.\\\"},{\\\"drink\\\":\\\"The Rocket: Mountain Dew + Raspberry + Coconut + Blackberry + Vanilla Cream\\\",\\\"reason\\\":\\\"The blend of berry and coconut flavors feels summery, despite vanilla's winter flexibilities.\\\"},{\\\"drink\\\":\\\"Watermelon Sugar: Mountain Dew + Mango + Watermelon + Coconut Cream + Passion Fruit Popping Pearls\\\",\\\"reason\\\":\\\"Watermelon is iconic for summer refreshment, paired with mango and passion fruit.\\\"},{\\\"drink\\\":\\\"Hula Girl: Sprite + Lemonade + Mango + Pineapple + Strawberry + Coconut Cream\\\",\\\"reason\\\":\\\"Lemonade, mango, pineapple, and coconut are classic summer refreshers.\\\"},{\\\"drink\\\":\\\"Loop-T-Loop: Sprite + Strawberry + Watermelon + Peach\\\",\\\"reason\\\":\\\"All three fruits - strawberry, watermelon, and peach - firmly cement this drink in summer.\\\"},{\\\"drink\\\":\\\"Poppin' Pineapple: Sprite + Pineapple + Watermelon + Strawberry Popping Pearls\\\",\\\"reason\\\":\\\"Pineapple and watermelon are key summer fruits, with popping pearls adding a fun twist.\\\"},{\\\"drink\\\":\\\"Riptide: Sprite + Cranberry + Raspberry Puree + Fresh Lime\\\",\\\"reason\\\":\\\"Cranberries indicate winter to fall, but lime and raspberry shift it towards summer.\\\"},{\\\"drink\\\":\\\"Shark Attack: Sprite + Lemonade + Blue Raspberry + Gummy Shark\\\",\\\"reason\\\":\\\"The blue raspberry gives a playful summer vibe alongside classic lemonade.\\\"},{\\\"drink\\\":\\\"Unlucky Ducky: Sprite + Lemonade + Strawberry + Gummy Shark\\\",\\\"reason\\\":\\\"Strawberries paired with lemonade invite a refreshing summer image.\\\"},{\\\"drink\\\":\\\"Beach Bum: Lemonade + Guava + Grapefruit + Fresh Orange\\\",\\\"reason\\\":\\\"Citrus and guava's refreshing notes herald sunny, summer days.\\\"},{\\\"drink\\\":\\\"The Tropic: Lemonade + Mango + Passion Fruit + Vanilla Cream\\\",\\\"reason\\\":\\\"Mango and passion fruit scream summer island paradise.\\\"},{\\\"drink\\\":\\\"Buttery Beer: Root Beer + Butterscotch + Vanilla Creme\\\",\\\"reason\\\":\\\"The rich and creamy notes are more typically associated with winter, offering a warming effect.\\\"},{\\\"drink\\\":\\\"Happy Camper: Root Beer + Toasted Marshmallow + Half & Half\\\",\\\"reason\\\":\\\"Toasted marshmallow aligns with fall campfires and cooler weather traditions.\\\"},{\\\"drink\\\":\\\"Cinnamon Cider: Ginger Ale + Lemonade + Cinnamon + Apple + Cinnamon Stick\\\",\\\"reason\\\":\\\"Cinnamon and apple make this a quintessential fall drink, reflecting traditional fall flavors like cider.\\\"},{\\\"drink\\\":\\\"Island Time: Fresca + Passion Fruit + Fresh Orange + Mango Puree + Coconut Cream\\\",\\\"reason\\\":\\\"The tropical fruits signal a summery escape.\\\"},{\\\"drink\\\":\\\"Pink Bahama: Fresca + Peach + Strawberry+ Raspberry + Fresh Lemon\\\",\\\"reason\\\":\\\"The berry and fruity mix with lemon suggest a spring to summer transition.\\\"},{\\\"drink\\\":\\\"Sleigh All Day: Fresca + Lemonade + Pomegranate + Peach + Strawberry Puree + Fresh Lemon\\\",\\\"reason\\\":\\\"Blending pomegranate with peach suggests a winter drink with a bright spring twist.\\\"},{\\\"drink\\\":\\\"Drama Queen: Sugar Free Reviver Energy + Sugar Free Strawberry + Sugar Free Peach + Sugar Free Coconut + Light Lemonade\\\",\\\"reason\\\":\\\"Peach and coconut ingredients indicate a summer preference.\\\"},{\\\"drink\\\":\\\"Mountain Man: Reviver Energy + Blackberry + Coconut + Fresh Lime + Half & Half + Mountain Dew\\\",\\\"reason\\\":\\\"Despite coconut suggesting summer, blackberry can veer toward fall, providing versatility.\\\"},{\\\"drink\\\":\\\"P.O.G.: Reviver Energy + Passion Fruit + Guava + Fresh Orange\\\",\\\"reason\\\":\\\"Passion fruit and guava designate a summer drink, reminiscent of tropical islands.\\\"},{\\\"drink\\\":\\\"Ride or Die: Reviver Energy + Peach + Pineapple + Coconut Cream\\\",\\\"reason\\\":\\\"Peach and pineapple strongly support a summer alignment.\\\"},{\\\"drink\\\":\\\"Super Trooper: Reviver Energy + Lemonade + Mango + Strawberry Puree + Coconut Cream\\\",\\\"reason\\\":\\\"Lemonade, mango, and strawberry are summer favorites, making this seasonally aligned.\\\"},{\\\"drink\\\":\\\"Surf's Up: Reviver Energy + Lemonade + Peach + Mango + Raspberry + Fresh Orange\\\",\\\"reason\\\":\\\"The cocktail of spring/summer fruits places this drink firmly in summer.\\\"},{\\\"drink\\\":\\\"Weekender: Reviver + Strawberry + Coconut + Coconut Cream + Sprite\\\",\\\"reason\\\":\\\"Strawberry and coconut epitomize summer freshness and leisure.\\\"},{\\\"drink\\\":\\\"All Star: Blended Reviver Energy + Lemonade + Guava + Strawberry + Coconut Cream\\\",\\\"reason\\\":\\\"Featuring lemonade, guava, strawberry, and coconut - peak summer.\\\"},{\\\"drink\\\":\\\"Cloud 9: Blended Reviver Energy + Mountain Dew + Coconut + Pineapple + Blue Raspberry + Half & Half\\\",\\\"reason\\\":\\\"Pineapple and coconut make this another summer-themed drink.\\\"},{\\\"drink\\\":\\\"Daisy Duke: Blended Reviver Energy + Mountain Dew + Pineapple + Strawberry Puree + Coconut Cream\\\",\\\"reason\\\":\\\"The tropical pineapple and soothing coconut are made for summer sipping.\\\"},{\\\"drink\\\":\\\"Flirty Flamango: Blended Reviver Energy + Sprite + Grapefruit + Pineapple + Mango Puree + Coconut Cream\\\",\\\"reason\\\":\\\"The balance of pineapple and mango hints strongly towards summer.\\\"},{\\\"drink\\\":\\\"Peaches n Cream: Blended Reviver Energy + Sprite + Peach Puree + Vanilla Cream\\\",\\\"reason\\\":\\\"Peach puree creates a summery vibe, contrasting vanilla's winter warmth.\\\"},{\\\"drink\\\":\\\"Polar Punch: Blended Reviver Energy + Ginger Ale + Blackberry + Strawberry + Raspberry + Vanilla Cream\\\",\\\"reason\\\":\\\"The mix of berries offers flexibility across the latter part of summer and into fall.\\\"},{\\\"drink\\\":\\\"Sucker Punch: Blended Reviver Energy + Lemonade + Grapefruit + Mango\\\",\\\"reason\\\":\\\"The lemonade and mango dual are ideal for summer afternoons.\\\"},{\\\"drink\\\":\\\"Autumn Blush: Water + Apple + Raspberry + Mango Puree + Vanilla Cream\\\",\\\"reason\\\":\\\"Apple and vanilla cream indicate fall, despite raspberry and mango's touches of summer.\\\"},{\\\"drink\\\":\\\"Berry Nice: Water + Sugar Free Strawberry + Fresh Lime\\\",\\\"reason\\\":\\\"Strawberry aligns with late spring into summer due to its refreshing qualities.\\\"},{\\\"drink\\\":\\\"Berry Swigmas: Water + Cranberry + Sugar Free Vanilla + Fresh Orange\\\",\\\"reason\\\":\\\"Cranberry and vanilla both suggest a winter theme, reminiscent of holiday flavors.\\\"},{\\\"drink\\\":\\\"Fruit Water: Water + Sugar Free Coconut + Sugar Free Vanilla + Frozen Strawberry + Frozen Mango\\\",\\\"reason\\\":\\\"Strawberry, mango, and coconut signify summer.\\\"},{\\\"drink\\\":\\\"Mango Breeze: Water + Sugar Free Coconut + Sugar Free Vanilla + Mango Puree + Frozen Mango + Coconut Cream\\\",\\\"reason\\\":\\\"Mango and coconut make it clearly summer oriented.\\\"},{\\\"drink\\\":\\\"Pretty in Pink: Water + Guava + Grapefruit + Fresh Orange\\\",\\\"reason\\\":\\\"The summery fruit mix makes it ideal from late spring into summer.\\\"},{\\\"drink\\\":\\\"Sandy Cheeks: Water + Sugar Free Peach + Fresh Lemon\\\",\\\"reason\\\":\\\"Peach and lemon are bright and suited for spring and summer.\\\"},{\\\"drink\\\":\\\"Strawberry Breeze: Water + Sugar Free Coconut + Sugar Free Vanilla + Strawberry Puree + Frozen Strawberry + Coconut Cream\\\",\\\"reason\\\":\\\"Strawberries and coconut embody summer refreshment.\\\"},{\\\"drink\\\":\\\"Summer Splash: Water + Sugar Free Pineapple + Strawberry Puree + Fresh Lemon\\\",\\\"reason\\\":\\\"Pineapple and strawberry define it as a burst of summer.\\\"},{\\\"drink\\\":\\\"Tiki Tiki: Water + Sugar Free Coconut + Fresh Orange\\\",\\\"reason\\\":\\\"A light, refreshing mix aligned with summer.\\\"},{\\\"drink\\\":\\\"The Fighter: Water + Sugar Free Vanilla + Sugar Free Peach + Sugar Free Pineapple + Fresh Lime + Raspberry Puree\\\",\\\"reason\\\":\\\"Peach, lime, and pineapple aim this towards summer tones.\\\"},{\\\"drink\\\":\\\"Unbreakable: Water + Grapefruit + Mango Puree + Fresh Lemon\\\",\\\"reason\\\":\\\"Mango and lemon throwback to summer days.\\\"}]}\",\n",
            "        \"refusal\": null,\n",
            "        \"role\": \"assistant\",\n",
            "        \"function_call\": null,\n",
            "        \"tool_calls\": null\n",
            "      }\n",
            "    }\n",
            "  ],\n",
            "  \"created\": 1727358324,\n",
            "  \"model\": \"gpt-4o-2024-08-06\",\n",
            "  \"object\": \"chat.completion\",\n",
            "  \"service_tier\": null,\n",
            "  \"system_fingerprint\": \"fp_5050236cbd\",\n",
            "  \"usage\": {\n",
            "    \"completion_tokens\": 2473,\n",
            "    \"prompt_tokens\": 1973,\n",
            "    \"total_tokens\": 4446,\n",
            "    \"completion_tokens_details\": {\n",
            "      \"reasoning_tokens\": 0\n",
            "    }\n",
            "  }\n",
            "}\n"
          ]
        }
      ]
    },
    {
      "cell_type": "markdown",
      "source": [
        "It is structured nicely, but all our fall drinks with their reasonings are under the \"content\" part. Let's open this up so we can better read it."
      ],
      "metadata": {
        "id": "ch0f2g2mDAPz"
      }
    },
    {
      "cell_type": "code",
      "source": [
        "# content only response\n",
        "content = response.model_dump()['choices'][0]['message']['content']\n",
        "print(content)"
      ],
      "metadata": {
        "colab": {
          "base_uri": "https://localhost:8080/"
        },
        "id": "_P9u4reu80Yz",
        "outputId": "38fa647f-f9a1-473e-a6fe-0e246e4ed3cd"
      },
      "execution_count": null,
      "outputs": [
        {
          "output_type": "stream",
          "name": "stdout",
          "text": [
            "{\"seasonal_drinks\":[{\"drink\":\"Dirty S.O.P: Dr Pepper + Coconut + Peach\",\"reason\":\"The inclusion of peach makes this drink more suited for summer, as peach is typically associated with warm weather and summer harvests.\"},{\"drink\":\"Dr Spice: Dr Pepper + Cinnamon + Coconut + Cinnamon Stick + Half & Half\",\"reason\":\"Cinnamon and cinnamon stick are warm spices typically associated with fall and winter, making this drink best suited for chillier weather.\"},{\"drink\":\"Life's a Peach: Dr Pepper + Vanilla + Peach + Half & Half\",\"reason\":\"The peach flavor suggests a summer drink, as peach is a classic summer fruit. The vanilla adds a creamy note that works well in warmer temperatures.\"},{\"drink\":\"Naughty & Nice: Dr Pepper + English Toffee + Half & Half\",\"reason\":\"The English toffee brings a rich, dessert-like quality suitable for winter, when people tend to crave warmer, indulgent flavors.\"},{\"drink\":\"Princess Peach: Dr Pepper + Peach + Coconut Cream\",\"reason\":\"The tropical flavors of peach and coconut are perfect for summer, evoking a sense of beachside relaxation.\"},{\"drink\":\"Raspberry Dream: Dr Pepper + Raspberry Puree + Coconut Cream\",\"reason\":\"Raspberry is often considered a summer fruit, making this drink ideal for the warmer months.\"},{\"drink\":\"Save Me Jade: Diet Dr Pepper + Sugar Free Vanilla + Sugar Free Coconut\",\"reason\":\"Coconut and vanilla make this drink light and refreshing, suited for both spring and summer.\"},{\"drink\":\"Spring Fling: Dr Pepper + Vanilla + Strawberry Puree + Coconut Cream\",\"reason\":\"Strawberries are typically associated with springtime, making this a fitting beverage for this season.\"},{\"drink\":\"Texas Tab: Dr Pepper + Vanilla + Coconut Cream\",\"reason\":\"Vanilla and coconut create a refreshing combination suitable for both spring and summer.\"},{\"drink\":\"The Heartbreaker: Dr Pepper + Blackberry + Coconut + Half & Half\",\"reason\":\"Blackberry is often associated with late summer, aligning this drink with the latter part of the season.\"},{\"drink\":\"The Ring King: Dr Pepper + Cupcake + Strawberry Puree + Vanilla Cream\",\"reason\":\"Strawberry puree points to a summer association, while the rich cupcake and vanilla flavors also hint at a celebratory summer drink.\"},{\"drink\":\"Big Al: Diet Coke + Coconut + Fresh Lime\",\"reason\":\"The coconut and lime combination gives a tropical feel, perfect for summer.\"},{\"drink\":\"This Bliss: Diet Coke + Cranberry + Fresh Lime\",\"reason\":\"Cranberry is typically a winter fruit, making this drink apt for colder months leading into winter.\"},{\"drink\":\"The Founder: Diet Coke + Sugar Free Coconut + Fresh Lime + Coconut Cream\",\"reason\":\"The coconut ingredients make this drink feel like a summer escape.\"},{\"drink\":\"Just Peachy: Coke Zero Sugar + Pineapple + Peach Puree + Fresh Lime + Coconut Cream\",\"reason\":\"Peach and pineapple evoke the tropical glow of summer, aligning this drink perfectly with the season.\"},{\"drink\":\"Waikiki: Coke + Pineapple + Coconut Cream\",\"reason\":\"Named after a famous beach, the pineapple and coconut scream summer vacation.\"},{\"drink\":\"Cherry Bomb: Pepsi + Cherry + Coconut + Vanilla Cream\",\"reason\":\"Cherries are associated with summer, making this drink ideal for the warmer months.\"},{\"drink\":\"Beach Babe: Mountain Dew + Raspberry + Peach + Vanilla Cream\",\"reason\":\"Raspberry and peach both hint at summer vibes, complementing the fruity beach theme.\"},{\"drink\":\"Bloody Wild: Mountain Dew + Mango Puree + Strawberry Puree\",\"reason\":\"Mango and strawberries are summer fruits, providing a refreshing drink fitting for the season.\"},{\"drink\":\"Dew Gooder: Mountain Dew + Pineapple + Fresh Lime + Raspberry Puree + Coconut Cream\",\"reason\":\"Pineapple and coconut have distinctive tropical, summery connotations.\"},{\"drink\":\"Endless Summer: Mountain Dew + Pomegranate + Grapefruit + Fresh Lime\",\"reason\":\"Pomegranate can bridge between fall and winter, but grapefruit and lime suggest summer, making this a versatile drink.\"},{\"drink\":\"Guava Have It!: Mountain Dew + Guava + Strawberry + Coconut Cream\",\"reason\":\"Guava and strawberry, alongside the coconut, strongly suggest a summer cocktail.\"},{\"drink\":\"Jolly Elf: Mountain Dew + Passion Fruit + Strawberry Puree + Fresh Orange\",\"reason\":\"Despite its name hinting at winter, the passion fruit and strawberry make it suitable for summer.\"},{\"drink\":\"The Rocket: Mountain Dew + Raspberry + Coconut + Blackberry + Vanilla Cream\",\"reason\":\"The blend of berry and coconut flavors feels summery, despite vanilla's winter flexibilities.\"},{\"drink\":\"Watermelon Sugar: Mountain Dew + Mango + Watermelon + Coconut Cream + Passion Fruit Popping Pearls\",\"reason\":\"Watermelon is iconic for summer refreshment, paired with mango and passion fruit.\"},{\"drink\":\"Hula Girl: Sprite + Lemonade + Mango + Pineapple + Strawberry + Coconut Cream\",\"reason\":\"Lemonade, mango, pineapple, and coconut are classic summer refreshers.\"},{\"drink\":\"Loop-T-Loop: Sprite + Strawberry + Watermelon + Peach\",\"reason\":\"All three fruits - strawberry, watermelon, and peach - firmly cement this drink in summer.\"},{\"drink\":\"Poppin' Pineapple: Sprite + Pineapple + Watermelon + Strawberry Popping Pearls\",\"reason\":\"Pineapple and watermelon are key summer fruits, with popping pearls adding a fun twist.\"},{\"drink\":\"Riptide: Sprite + Cranberry + Raspberry Puree + Fresh Lime\",\"reason\":\"Cranberries indicate winter to fall, but lime and raspberry shift it towards summer.\"},{\"drink\":\"Shark Attack: Sprite + Lemonade + Blue Raspberry + Gummy Shark\",\"reason\":\"The blue raspberry gives a playful summer vibe alongside classic lemonade.\"},{\"drink\":\"Unlucky Ducky: Sprite + Lemonade + Strawberry + Gummy Shark\",\"reason\":\"Strawberries paired with lemonade invite a refreshing summer image.\"},{\"drink\":\"Beach Bum: Lemonade + Guava + Grapefruit + Fresh Orange\",\"reason\":\"Citrus and guava's refreshing notes herald sunny, summer days.\"},{\"drink\":\"The Tropic: Lemonade + Mango + Passion Fruit + Vanilla Cream\",\"reason\":\"Mango and passion fruit scream summer island paradise.\"},{\"drink\":\"Buttery Beer: Root Beer + Butterscotch + Vanilla Creme\",\"reason\":\"The rich and creamy notes are more typically associated with winter, offering a warming effect.\"},{\"drink\":\"Happy Camper: Root Beer + Toasted Marshmallow + Half & Half\",\"reason\":\"Toasted marshmallow aligns with fall campfires and cooler weather traditions.\"},{\"drink\":\"Cinnamon Cider: Ginger Ale + Lemonade + Cinnamon + Apple + Cinnamon Stick\",\"reason\":\"Cinnamon and apple make this a quintessential fall drink, reflecting traditional fall flavors like cider.\"},{\"drink\":\"Island Time: Fresca + Passion Fruit + Fresh Orange + Mango Puree + Coconut Cream\",\"reason\":\"The tropical fruits signal a summery escape.\"},{\"drink\":\"Pink Bahama: Fresca + Peach + Strawberry+ Raspberry + Fresh Lemon\",\"reason\":\"The berry and fruity mix with lemon suggest a spring to summer transition.\"},{\"drink\":\"Sleigh All Day: Fresca + Lemonade + Pomegranate + Peach + Strawberry Puree + Fresh Lemon\",\"reason\":\"Blending pomegranate with peach suggests a winter drink with a bright spring twist.\"},{\"drink\":\"Drama Queen: Sugar Free Reviver Energy + Sugar Free Strawberry + Sugar Free Peach + Sugar Free Coconut + Light Lemonade\",\"reason\":\"Peach and coconut ingredients indicate a summer preference.\"},{\"drink\":\"Mountain Man: Reviver Energy + Blackberry + Coconut + Fresh Lime + Half & Half + Mountain Dew\",\"reason\":\"Despite coconut suggesting summer, blackberry can veer toward fall, providing versatility.\"},{\"drink\":\"P.O.G.: Reviver Energy + Passion Fruit + Guava + Fresh Orange\",\"reason\":\"Passion fruit and guava designate a summer drink, reminiscent of tropical islands.\"},{\"drink\":\"Ride or Die: Reviver Energy + Peach + Pineapple + Coconut Cream\",\"reason\":\"Peach and pineapple strongly support a summer alignment.\"},{\"drink\":\"Super Trooper: Reviver Energy + Lemonade + Mango + Strawberry Puree + Coconut Cream\",\"reason\":\"Lemonade, mango, and strawberry are summer favorites, making this seasonally aligned.\"},{\"drink\":\"Surf's Up: Reviver Energy + Lemonade + Peach + Mango + Raspberry + Fresh Orange\",\"reason\":\"The cocktail of spring/summer fruits places this drink firmly in summer.\"},{\"drink\":\"Weekender: Reviver + Strawberry + Coconut + Coconut Cream + Sprite\",\"reason\":\"Strawberry and coconut epitomize summer freshness and leisure.\"},{\"drink\":\"All Star: Blended Reviver Energy + Lemonade + Guava + Strawberry + Coconut Cream\",\"reason\":\"Featuring lemonade, guava, strawberry, and coconut - peak summer.\"},{\"drink\":\"Cloud 9: Blended Reviver Energy + Mountain Dew + Coconut + Pineapple + Blue Raspberry + Half & Half\",\"reason\":\"Pineapple and coconut make this another summer-themed drink.\"},{\"drink\":\"Daisy Duke: Blended Reviver Energy + Mountain Dew + Pineapple + Strawberry Puree + Coconut Cream\",\"reason\":\"The tropical pineapple and soothing coconut are made for summer sipping.\"},{\"drink\":\"Flirty Flamango: Blended Reviver Energy + Sprite + Grapefruit + Pineapple + Mango Puree + Coconut Cream\",\"reason\":\"The balance of pineapple and mango hints strongly towards summer.\"},{\"drink\":\"Peaches n Cream: Blended Reviver Energy + Sprite + Peach Puree + Vanilla Cream\",\"reason\":\"Peach puree creates a summery vibe, contrasting vanilla's winter warmth.\"},{\"drink\":\"Polar Punch: Blended Reviver Energy + Ginger Ale + Blackberry + Strawberry + Raspberry + Vanilla Cream\",\"reason\":\"The mix of berries offers flexibility across the latter part of summer and into fall.\"},{\"drink\":\"Sucker Punch: Blended Reviver Energy + Lemonade + Grapefruit + Mango\",\"reason\":\"The lemonade and mango dual are ideal for summer afternoons.\"},{\"drink\":\"Autumn Blush: Water + Apple + Raspberry + Mango Puree + Vanilla Cream\",\"reason\":\"Apple and vanilla cream indicate fall, despite raspberry and mango's touches of summer.\"},{\"drink\":\"Berry Nice: Water + Sugar Free Strawberry + Fresh Lime\",\"reason\":\"Strawberry aligns with late spring into summer due to its refreshing qualities.\"},{\"drink\":\"Berry Swigmas: Water + Cranberry + Sugar Free Vanilla + Fresh Orange\",\"reason\":\"Cranberry and vanilla both suggest a winter theme, reminiscent of holiday flavors.\"},{\"drink\":\"Fruit Water: Water + Sugar Free Coconut + Sugar Free Vanilla + Frozen Strawberry + Frozen Mango\",\"reason\":\"Strawberry, mango, and coconut signify summer.\"},{\"drink\":\"Mango Breeze: Water + Sugar Free Coconut + Sugar Free Vanilla + Mango Puree + Frozen Mango + Coconut Cream\",\"reason\":\"Mango and coconut make it clearly summer oriented.\"},{\"drink\":\"Pretty in Pink: Water + Guava + Grapefruit + Fresh Orange\",\"reason\":\"The summery fruit mix makes it ideal from late spring into summer.\"},{\"drink\":\"Sandy Cheeks: Water + Sugar Free Peach + Fresh Lemon\",\"reason\":\"Peach and lemon are bright and suited for spring and summer.\"},{\"drink\":\"Strawberry Breeze: Water + Sugar Free Coconut + Sugar Free Vanilla + Strawberry Puree + Frozen Strawberry + Coconut Cream\",\"reason\":\"Strawberries and coconut embody summer refreshment.\"},{\"drink\":\"Summer Splash: Water + Sugar Free Pineapple + Strawberry Puree + Fresh Lemon\",\"reason\":\"Pineapple and strawberry define it as a burst of summer.\"},{\"drink\":\"Tiki Tiki: Water + Sugar Free Coconut + Fresh Orange\",\"reason\":\"A light, refreshing mix aligned with summer.\"},{\"drink\":\"The Fighter: Water + Sugar Free Vanilla + Sugar Free Peach + Sugar Free Pineapple + Fresh Lime + Raspberry Puree\",\"reason\":\"Peach, lime, and pineapple aim this towards summer tones.\"},{\"drink\":\"Unbreakable: Water + Grapefruit + Mango Puree + Fresh Lemon\",\"reason\":\"Mango and lemon throwback to summer days.\"}]}\n"
          ]
        }
      ]
    },
    {
      "cell_type": "markdown",
      "source": [
        "So it's still in one line. Let's print them out nicely for better readability and so when we input it into MongoDB Atlas everything is in different documents."
      ],
      "metadata": {
        "id": "H75NQDUdDKJW"
      }
    },
    {
      "cell_type": "code",
      "source": [
        "# print the drinks out nicely for Atlas\n",
        "parsed_drinks = json.loads(content)\n",
        "seasonal_drinks_pretty = parsed_drinks['seasonal_drinks']\n",
        "print(json.dumps(seasonal_drinks_pretty, indent=2))"
      ],
      "metadata": {
        "colab": {
          "base_uri": "https://localhost:8080/"
        },
        "collapsed": true,
        "id": "7crh8By09s3m",
        "outputId": "f350c6b7-9c3d-4bfc-a7cd-5988b902bd67"
      },
      "execution_count": null,
      "outputs": [
        {
          "output_type": "stream",
          "name": "stdout",
          "text": [
            "[\n",
            "  {\n",
            "    \"drink\": \"Dirty S.O.P: Dr Pepper + Coconut + Peach\",\n",
            "    \"reason\": \"The inclusion of peach makes this drink more suited for summer, as peach is typically associated with warm weather and summer harvests.\"\n",
            "  },\n",
            "  {\n",
            "    \"drink\": \"Dr Spice: Dr Pepper + Cinnamon + Coconut + Cinnamon Stick + Half & Half\",\n",
            "    \"reason\": \"Cinnamon and cinnamon stick are warm spices typically associated with fall and winter, making this drink best suited for chillier weather.\"\n",
            "  },\n",
            "  {\n",
            "    \"drink\": \"Life's a Peach: Dr Pepper + Vanilla + Peach + Half & Half\",\n",
            "    \"reason\": \"The peach flavor suggests a summer drink, as peach is a classic summer fruit. The vanilla adds a creamy note that works well in warmer temperatures.\"\n",
            "  },\n",
            "  {\n",
            "    \"drink\": \"Naughty & Nice: Dr Pepper + English Toffee + Half & Half\",\n",
            "    \"reason\": \"The English toffee brings a rich, dessert-like quality suitable for winter, when people tend to crave warmer, indulgent flavors.\"\n",
            "  },\n",
            "  {\n",
            "    \"drink\": \"Princess Peach: Dr Pepper + Peach + Coconut Cream\",\n",
            "    \"reason\": \"The tropical flavors of peach and coconut are perfect for summer, evoking a sense of beachside relaxation.\"\n",
            "  },\n",
            "  {\n",
            "    \"drink\": \"Raspberry Dream: Dr Pepper + Raspberry Puree + Coconut Cream\",\n",
            "    \"reason\": \"Raspberry is often considered a summer fruit, making this drink ideal for the warmer months.\"\n",
            "  },\n",
            "  {\n",
            "    \"drink\": \"Save Me Jade: Diet Dr Pepper + Sugar Free Vanilla + Sugar Free Coconut\",\n",
            "    \"reason\": \"Coconut and vanilla make this drink light and refreshing, suited for both spring and summer.\"\n",
            "  },\n",
            "  {\n",
            "    \"drink\": \"Spring Fling: Dr Pepper + Vanilla + Strawberry Puree + Coconut Cream\",\n",
            "    \"reason\": \"Strawberries are typically associated with springtime, making this a fitting beverage for this season.\"\n",
            "  },\n",
            "  {\n",
            "    \"drink\": \"Texas Tab: Dr Pepper + Vanilla + Coconut Cream\",\n",
            "    \"reason\": \"Vanilla and coconut create a refreshing combination suitable for both spring and summer.\"\n",
            "  },\n",
            "  {\n",
            "    \"drink\": \"The Heartbreaker: Dr Pepper + Blackberry + Coconut + Half & Half\",\n",
            "    \"reason\": \"Blackberry is often associated with late summer, aligning this drink with the latter part of the season.\"\n",
            "  },\n",
            "  {\n",
            "    \"drink\": \"The Ring King: Dr Pepper + Cupcake + Strawberry Puree + Vanilla Cream\",\n",
            "    \"reason\": \"Strawberry puree points to a summer association, while the rich cupcake and vanilla flavors also hint at a celebratory summer drink.\"\n",
            "  },\n",
            "  {\n",
            "    \"drink\": \"Big Al: Diet Coke + Coconut + Fresh Lime\",\n",
            "    \"reason\": \"The coconut and lime combination gives a tropical feel, perfect for summer.\"\n",
            "  },\n",
            "  {\n",
            "    \"drink\": \"This Bliss: Diet Coke + Cranberry + Fresh Lime\",\n",
            "    \"reason\": \"Cranberry is typically a winter fruit, making this drink apt for colder months leading into winter.\"\n",
            "  },\n",
            "  {\n",
            "    \"drink\": \"The Founder: Diet Coke + Sugar Free Coconut + Fresh Lime + Coconut Cream\",\n",
            "    \"reason\": \"The coconut ingredients make this drink feel like a summer escape.\"\n",
            "  },\n",
            "  {\n",
            "    \"drink\": \"Just Peachy: Coke Zero Sugar + Pineapple + Peach Puree + Fresh Lime + Coconut Cream\",\n",
            "    \"reason\": \"Peach and pineapple evoke the tropical glow of summer, aligning this drink perfectly with the season.\"\n",
            "  },\n",
            "  {\n",
            "    \"drink\": \"Waikiki: Coke + Pineapple + Coconut Cream\",\n",
            "    \"reason\": \"Named after a famous beach, the pineapple and coconut scream summer vacation.\"\n",
            "  },\n",
            "  {\n",
            "    \"drink\": \"Cherry Bomb: Pepsi + Cherry + Coconut + Vanilla Cream\",\n",
            "    \"reason\": \"Cherries are associated with summer, making this drink ideal for the warmer months.\"\n",
            "  },\n",
            "  {\n",
            "    \"drink\": \"Beach Babe: Mountain Dew + Raspberry + Peach + Vanilla Cream\",\n",
            "    \"reason\": \"Raspberry and peach both hint at summer vibes, complementing the fruity beach theme.\"\n",
            "  },\n",
            "  {\n",
            "    \"drink\": \"Bloody Wild: Mountain Dew + Mango Puree + Strawberry Puree\",\n",
            "    \"reason\": \"Mango and strawberries are summer fruits, providing a refreshing drink fitting for the season.\"\n",
            "  },\n",
            "  {\n",
            "    \"drink\": \"Dew Gooder: Mountain Dew + Pineapple + Fresh Lime + Raspberry Puree + Coconut Cream\",\n",
            "    \"reason\": \"Pineapple and coconut have distinctive tropical, summery connotations.\"\n",
            "  },\n",
            "  {\n",
            "    \"drink\": \"Endless Summer: Mountain Dew + Pomegranate + Grapefruit + Fresh Lime\",\n",
            "    \"reason\": \"Pomegranate can bridge between fall and winter, but grapefruit and lime suggest summer, making this a versatile drink.\"\n",
            "  },\n",
            "  {\n",
            "    \"drink\": \"Guava Have It!: Mountain Dew + Guava + Strawberry + Coconut Cream\",\n",
            "    \"reason\": \"Guava and strawberry, alongside the coconut, strongly suggest a summer cocktail.\"\n",
            "  },\n",
            "  {\n",
            "    \"drink\": \"Jolly Elf: Mountain Dew + Passion Fruit + Strawberry Puree + Fresh Orange\",\n",
            "    \"reason\": \"Despite its name hinting at winter, the passion fruit and strawberry make it suitable for summer.\"\n",
            "  },\n",
            "  {\n",
            "    \"drink\": \"The Rocket: Mountain Dew + Raspberry + Coconut + Blackberry + Vanilla Cream\",\n",
            "    \"reason\": \"The blend of berry and coconut flavors feels summery, despite vanilla's winter flexibilities.\"\n",
            "  },\n",
            "  {\n",
            "    \"drink\": \"Watermelon Sugar: Mountain Dew + Mango + Watermelon + Coconut Cream + Passion Fruit Popping Pearls\",\n",
            "    \"reason\": \"Watermelon is iconic for summer refreshment, paired with mango and passion fruit.\"\n",
            "  },\n",
            "  {\n",
            "    \"drink\": \"Hula Girl: Sprite + Lemonade + Mango + Pineapple + Strawberry + Coconut Cream\",\n",
            "    \"reason\": \"Lemonade, mango, pineapple, and coconut are classic summer refreshers.\"\n",
            "  },\n",
            "  {\n",
            "    \"drink\": \"Loop-T-Loop: Sprite + Strawberry + Watermelon + Peach\",\n",
            "    \"reason\": \"All three fruits - strawberry, watermelon, and peach - firmly cement this drink in summer.\"\n",
            "  },\n",
            "  {\n",
            "    \"drink\": \"Poppin' Pineapple: Sprite + Pineapple + Watermelon + Strawberry Popping Pearls\",\n",
            "    \"reason\": \"Pineapple and watermelon are key summer fruits, with popping pearls adding a fun twist.\"\n",
            "  },\n",
            "  {\n",
            "    \"drink\": \"Riptide: Sprite + Cranberry + Raspberry Puree + Fresh Lime\",\n",
            "    \"reason\": \"Cranberries indicate winter to fall, but lime and raspberry shift it towards summer.\"\n",
            "  },\n",
            "  {\n",
            "    \"drink\": \"Shark Attack: Sprite + Lemonade + Blue Raspberry + Gummy Shark\",\n",
            "    \"reason\": \"The blue raspberry gives a playful summer vibe alongside classic lemonade.\"\n",
            "  },\n",
            "  {\n",
            "    \"drink\": \"Unlucky Ducky: Sprite + Lemonade + Strawberry + Gummy Shark\",\n",
            "    \"reason\": \"Strawberries paired with lemonade invite a refreshing summer image.\"\n",
            "  },\n",
            "  {\n",
            "    \"drink\": \"Beach Bum: Lemonade + Guava + Grapefruit + Fresh Orange\",\n",
            "    \"reason\": \"Citrus and guava's refreshing notes herald sunny, summer days.\"\n",
            "  },\n",
            "  {\n",
            "    \"drink\": \"The Tropic: Lemonade + Mango + Passion Fruit + Vanilla Cream\",\n",
            "    \"reason\": \"Mango and passion fruit scream summer island paradise.\"\n",
            "  },\n",
            "  {\n",
            "    \"drink\": \"Buttery Beer: Root Beer + Butterscotch + Vanilla Creme\",\n",
            "    \"reason\": \"The rich and creamy notes are more typically associated with winter, offering a warming effect.\"\n",
            "  },\n",
            "  {\n",
            "    \"drink\": \"Happy Camper: Root Beer + Toasted Marshmallow + Half & Half\",\n",
            "    \"reason\": \"Toasted marshmallow aligns with fall campfires and cooler weather traditions.\"\n",
            "  },\n",
            "  {\n",
            "    \"drink\": \"Cinnamon Cider: Ginger Ale + Lemonade + Cinnamon + Apple + Cinnamon Stick\",\n",
            "    \"reason\": \"Cinnamon and apple make this a quintessential fall drink, reflecting traditional fall flavors like cider.\"\n",
            "  },\n",
            "  {\n",
            "    \"drink\": \"Island Time: Fresca + Passion Fruit + Fresh Orange + Mango Puree + Coconut Cream\",\n",
            "    \"reason\": \"The tropical fruits signal a summery escape.\"\n",
            "  },\n",
            "  {\n",
            "    \"drink\": \"Pink Bahama: Fresca + Peach + Strawberry+ Raspberry + Fresh Lemon\",\n",
            "    \"reason\": \"The berry and fruity mix with lemon suggest a spring to summer transition.\"\n",
            "  },\n",
            "  {\n",
            "    \"drink\": \"Sleigh All Day: Fresca + Lemonade + Pomegranate + Peach + Strawberry Puree + Fresh Lemon\",\n",
            "    \"reason\": \"Blending pomegranate with peach suggests a winter drink with a bright spring twist.\"\n",
            "  },\n",
            "  {\n",
            "    \"drink\": \"Drama Queen: Sugar Free Reviver Energy + Sugar Free Strawberry + Sugar Free Peach + Sugar Free Coconut + Light Lemonade\",\n",
            "    \"reason\": \"Peach and coconut ingredients indicate a summer preference.\"\n",
            "  },\n",
            "  {\n",
            "    \"drink\": \"Mountain Man: Reviver Energy + Blackberry + Coconut + Fresh Lime + Half & Half + Mountain Dew\",\n",
            "    \"reason\": \"Despite coconut suggesting summer, blackberry can veer toward fall, providing versatility.\"\n",
            "  },\n",
            "  {\n",
            "    \"drink\": \"P.O.G.: Reviver Energy + Passion Fruit + Guava + Fresh Orange\",\n",
            "    \"reason\": \"Passion fruit and guava designate a summer drink, reminiscent of tropical islands.\"\n",
            "  },\n",
            "  {\n",
            "    \"drink\": \"Ride or Die: Reviver Energy + Peach + Pineapple + Coconut Cream\",\n",
            "    \"reason\": \"Peach and pineapple strongly support a summer alignment.\"\n",
            "  },\n",
            "  {\n",
            "    \"drink\": \"Super Trooper: Reviver Energy + Lemonade + Mango + Strawberry Puree + Coconut Cream\",\n",
            "    \"reason\": \"Lemonade, mango, and strawberry are summer favorites, making this seasonally aligned.\"\n",
            "  },\n",
            "  {\n",
            "    \"drink\": \"Surf's Up: Reviver Energy + Lemonade + Peach + Mango + Raspberry + Fresh Orange\",\n",
            "    \"reason\": \"The cocktail of spring/summer fruits places this drink firmly in summer.\"\n",
            "  },\n",
            "  {\n",
            "    \"drink\": \"Weekender: Reviver + Strawberry + Coconut + Coconut Cream + Sprite\",\n",
            "    \"reason\": \"Strawberry and coconut epitomize summer freshness and leisure.\"\n",
            "  },\n",
            "  {\n",
            "    \"drink\": \"All Star: Blended Reviver Energy + Lemonade + Guava + Strawberry + Coconut Cream\",\n",
            "    \"reason\": \"Featuring lemonade, guava, strawberry, and coconut - peak summer.\"\n",
            "  },\n",
            "  {\n",
            "    \"drink\": \"Cloud 9: Blended Reviver Energy + Mountain Dew + Coconut + Pineapple + Blue Raspberry + Half & Half\",\n",
            "    \"reason\": \"Pineapple and coconut make this another summer-themed drink.\"\n",
            "  },\n",
            "  {\n",
            "    \"drink\": \"Daisy Duke: Blended Reviver Energy + Mountain Dew + Pineapple + Strawberry Puree + Coconut Cream\",\n",
            "    \"reason\": \"The tropical pineapple and soothing coconut are made for summer sipping.\"\n",
            "  },\n",
            "  {\n",
            "    \"drink\": \"Flirty Flamango: Blended Reviver Energy + Sprite + Grapefruit + Pineapple + Mango Puree + Coconut Cream\",\n",
            "    \"reason\": \"The balance of pineapple and mango hints strongly towards summer.\"\n",
            "  },\n",
            "  {\n",
            "    \"drink\": \"Peaches n Cream: Blended Reviver Energy + Sprite + Peach Puree + Vanilla Cream\",\n",
            "    \"reason\": \"Peach puree creates a summery vibe, contrasting vanilla's winter warmth.\"\n",
            "  },\n",
            "  {\n",
            "    \"drink\": \"Polar Punch: Blended Reviver Energy + Ginger Ale + Blackberry + Strawberry + Raspberry + Vanilla Cream\",\n",
            "    \"reason\": \"The mix of berries offers flexibility across the latter part of summer and into fall.\"\n",
            "  },\n",
            "  {\n",
            "    \"drink\": \"Sucker Punch: Blended Reviver Energy + Lemonade + Grapefruit + Mango\",\n",
            "    \"reason\": \"The lemonade and mango dual are ideal for summer afternoons.\"\n",
            "  },\n",
            "  {\n",
            "    \"drink\": \"Autumn Blush: Water + Apple + Raspberry + Mango Puree + Vanilla Cream\",\n",
            "    \"reason\": \"Apple and vanilla cream indicate fall, despite raspberry and mango's touches of summer.\"\n",
            "  },\n",
            "  {\n",
            "    \"drink\": \"Berry Nice: Water + Sugar Free Strawberry + Fresh Lime\",\n",
            "    \"reason\": \"Strawberry aligns with late spring into summer due to its refreshing qualities.\"\n",
            "  },\n",
            "  {\n",
            "    \"drink\": \"Berry Swigmas: Water + Cranberry + Sugar Free Vanilla + Fresh Orange\",\n",
            "    \"reason\": \"Cranberry and vanilla both suggest a winter theme, reminiscent of holiday flavors.\"\n",
            "  },\n",
            "  {\n",
            "    \"drink\": \"Fruit Water: Water + Sugar Free Coconut + Sugar Free Vanilla + Frozen Strawberry + Frozen Mango\",\n",
            "    \"reason\": \"Strawberry, mango, and coconut signify summer.\"\n",
            "  },\n",
            "  {\n",
            "    \"drink\": \"Mango Breeze: Water + Sugar Free Coconut + Sugar Free Vanilla + Mango Puree + Frozen Mango + Coconut Cream\",\n",
            "    \"reason\": \"Mango and coconut make it clearly summer oriented.\"\n",
            "  },\n",
            "  {\n",
            "    \"drink\": \"Pretty in Pink: Water + Guava + Grapefruit + Fresh Orange\",\n",
            "    \"reason\": \"The summery fruit mix makes it ideal from late spring into summer.\"\n",
            "  },\n",
            "  {\n",
            "    \"drink\": \"Sandy Cheeks: Water + Sugar Free Peach + Fresh Lemon\",\n",
            "    \"reason\": \"Peach and lemon are bright and suited for spring and summer.\"\n",
            "  },\n",
            "  {\n",
            "    \"drink\": \"Strawberry Breeze: Water + Sugar Free Coconut + Sugar Free Vanilla + Strawberry Puree + Frozen Strawberry + Coconut Cream\",\n",
            "    \"reason\": \"Strawberries and coconut embody summer refreshment.\"\n",
            "  },\n",
            "  {\n",
            "    \"drink\": \"Summer Splash: Water + Sugar Free Pineapple + Strawberry Puree + Fresh Lemon\",\n",
            "    \"reason\": \"Pineapple and strawberry define it as a burst of summer.\"\n",
            "  },\n",
            "  {\n",
            "    \"drink\": \"Tiki Tiki: Water + Sugar Free Coconut + Fresh Orange\",\n",
            "    \"reason\": \"A light, refreshing mix aligned with summer.\"\n",
            "  },\n",
            "  {\n",
            "    \"drink\": \"The Fighter: Water + Sugar Free Vanilla + Sugar Free Peach + Sugar Free Pineapple + Fresh Lime + Raspberry Puree\",\n",
            "    \"reason\": \"Peach, lime, and pineapple aim this towards summer tones.\"\n",
            "  },\n",
            "  {\n",
            "    \"drink\": \"Unbreakable: Water + Grapefruit + Mango Puree + Fresh Lemon\",\n",
            "    \"reason\": \"Mango and lemon throwback to summer days.\"\n",
            "  }\n",
            "]\n"
          ]
        }
      ]
    },
    {
      "cell_type": "markdown",
      "source": [
        "Now that our drinks with their reasonings are printed out nicely, let's upload them into MongoDB Atlas so we can use Atlas Search and take a look at drinks based off their ingredients!"
      ],
      "metadata": {
        "id": "rp_xZtC4DSXp"
      }
    },
    {
      "cell_type": "markdown",
      "source": [
        "## Step 3: Store into MongoDB and use Atlas Search"
      ],
      "metadata": {
        "id": "uObYzbmu_Mjd"
      }
    },
    {
      "cell_type": "markdown",
      "source": [
        "For this section a MongoDB Atlas cluster is required. Please make sure you have your connection string saved somewhere safe."
      ],
      "metadata": {
        "id": "yi2oIS7kDmzA"
      }
    },
    {
      "cell_type": "markdown",
      "source": [
        "First install PyMongo to make things easier for ourselves."
      ],
      "metadata": {
        "id": "FxcZWmcUDb69"
      }
    },
    {
      "cell_type": "code",
      "source": [
        "!pip install pymongo"
      ],
      "metadata": {
        "colab": {
          "base_uri": "https://localhost:8080/"
        },
        "id": "tDKxFSnZ_MX6",
        "outputId": "2799ad4f-7ee4-4ea3-f00f-c574eaa6db08"
      },
      "execution_count": null,
      "outputs": [
        {
          "output_type": "stream",
          "name": "stdout",
          "text": [
            "Collecting pymongo\n",
            "  Downloading pymongo-4.9.1-cp310-cp310-manylinux_2_17_x86_64.manylinux2014_x86_64.whl.metadata (22 kB)\n",
            "Collecting dnspython<3.0.0,>=1.16.0 (from pymongo)\n",
            "  Downloading dnspython-2.6.1-py3-none-any.whl.metadata (5.8 kB)\n",
            "Downloading pymongo-4.9.1-cp310-cp310-manylinux_2_17_x86_64.manylinux2014_x86_64.whl (1.4 MB)\n",
            "\u001b[2K   \u001b[90m━━━━━━━━━━━━━━━━━━━━━━━━━━━━━━━━━━━━━━━━\u001b[0m \u001b[32m1.4/1.4 MB\u001b[0m \u001b[31m7.8 MB/s\u001b[0m eta \u001b[36m0:00:00\u001b[0m\n",
            "\u001b[?25hDownloading dnspython-2.6.1-py3-none-any.whl (307 kB)\n",
            "\u001b[2K   \u001b[90m━━━━━━━━━━━━━━━━━━━━━━━━━━━━━━━━━━━━━━━━\u001b[0m \u001b[32m307.7/307.7 kB\u001b[0m \u001b[31m24.3 MB/s\u001b[0m eta \u001b[36m0:00:00\u001b[0m\n",
            "\u001b[?25hInstalling collected packages: dnspython, pymongo\n",
            "Successfully installed dnspython-2.6.1 pymongo-4.9.1\n"
          ]
        }
      ]
    },
    {
      "cell_type": "markdown",
      "source": [
        "Set up our MongoDB connection, name your database and collection, and insert your documents into your cluster."
      ],
      "metadata": {
        "id": "9zyVsZxLDfoX"
      }
    },
    {
      "cell_type": "code",
      "source": [
        "from pymongo import MongoClient\n",
        "\n",
        "# set up your MongoDB connection\n",
        "connection_string = getpass.getpass(prompt= \"Enter connection string WITH USER + PASS here\")\n",
        "client = MongoClient(connection_string, appname = \"devrel.showcase.swig_menu\")\n",
        "\n",
        "\n",
        "# name your database and collection anything you want since it will be created when you enter your data\n",
        "database = client['swig_menu']\n",
        "collection = database['seasonal_drinks']\n",
        "\n",
        "# insert our fall drinks\n",
        "collection.insert_many(seasonal_drinks_pretty)"
      ],
      "metadata": {
        "colab": {
          "base_uri": "https://localhost:8080/"
        },
        "id": "l5crq0gzB7pF",
        "outputId": "8601422d-63cf-4cc5-8615-d4668482d8a2"
      },
      "execution_count": null,
      "outputs": [
        {
          "name": "stdout",
          "output_type": "stream",
          "text": [
            "Enter connection string WITH USER + PASS here··········\n"
          ]
        },
        {
          "output_type": "execute_result",
          "data": {
            "text/plain": [
              "InsertManyResult([ObjectId('66f567a76d78f892e158abed'), ObjectId('66f567a76d78f892e158abee'), ObjectId('66f567a76d78f892e158abef'), ObjectId('66f567a76d78f892e158abf0'), ObjectId('66f567a76d78f892e158abf1'), ObjectId('66f567a76d78f892e158abf2'), ObjectId('66f567a76d78f892e158abf3'), ObjectId('66f567a76d78f892e158abf4'), ObjectId('66f567a76d78f892e158abf5'), ObjectId('66f567a76d78f892e158abf6'), ObjectId('66f567a76d78f892e158abf7'), ObjectId('66f567a76d78f892e158abf8'), ObjectId('66f567a76d78f892e158abf9'), ObjectId('66f567a76d78f892e158abfa'), ObjectId('66f567a76d78f892e158abfb'), ObjectId('66f567a76d78f892e158abfc'), ObjectId('66f567a76d78f892e158abfd'), ObjectId('66f567a76d78f892e158abfe'), ObjectId('66f567a76d78f892e158abff'), ObjectId('66f567a76d78f892e158ac00'), ObjectId('66f567a76d78f892e158ac01'), ObjectId('66f567a76d78f892e158ac02'), ObjectId('66f567a76d78f892e158ac03'), ObjectId('66f567a76d78f892e158ac04'), ObjectId('66f567a76d78f892e158ac05'), ObjectId('66f567a76d78f892e158ac06'), ObjectId('66f567a76d78f892e158ac07'), ObjectId('66f567a76d78f892e158ac08'), ObjectId('66f567a76d78f892e158ac09'), ObjectId('66f567a76d78f892e158ac0a'), ObjectId('66f567a76d78f892e158ac0b'), ObjectId('66f567a76d78f892e158ac0c'), ObjectId('66f567a76d78f892e158ac0d'), ObjectId('66f567a76d78f892e158ac0e'), ObjectId('66f567a76d78f892e158ac0f'), ObjectId('66f567a76d78f892e158ac10'), ObjectId('66f567a76d78f892e158ac11'), ObjectId('66f567a76d78f892e158ac12'), ObjectId('66f567a76d78f892e158ac13'), ObjectId('66f567a76d78f892e158ac14'), ObjectId('66f567a76d78f892e158ac15'), ObjectId('66f567a76d78f892e158ac16'), ObjectId('66f567a76d78f892e158ac17'), ObjectId('66f567a76d78f892e158ac18'), ObjectId('66f567a76d78f892e158ac19'), ObjectId('66f567a76d78f892e158ac1a'), ObjectId('66f567a76d78f892e158ac1b'), ObjectId('66f567a76d78f892e158ac1c'), ObjectId('66f567a76d78f892e158ac1d'), ObjectId('66f567a76d78f892e158ac1e'), ObjectId('66f567a76d78f892e158ac1f'), ObjectId('66f567a76d78f892e158ac20'), ObjectId('66f567a76d78f892e158ac21'), ObjectId('66f567a76d78f892e158ac22'), ObjectId('66f567a76d78f892e158ac23'), ObjectId('66f567a76d78f892e158ac24'), ObjectId('66f567a76d78f892e158ac25'), ObjectId('66f567a76d78f892e158ac26'), ObjectId('66f567a76d78f892e158ac27'), ObjectId('66f567a76d78f892e158ac28'), ObjectId('66f567a76d78f892e158ac29'), ObjectId('66f567a76d78f892e158ac2a'), ObjectId('66f567a76d78f892e158ac2b'), ObjectId('66f567a76d78f892e158ac2c'), ObjectId('66f567a76d78f892e158ac2d')], acknowledged=True)"
            ]
          },
          "metadata": {},
          "execution_count": 35
        }
      ]
    },
    {
      "cell_type": "markdown",
      "source": [
        "Create an Atlas Search index on your collection\n",
        "and create an aggregation pipeline. We are using the operator $search.\n",
        "\n",
        "Do NOT run this part in your notebook. This is done in the Atlas UI.\n",
        "\n"
      ],
      "metadata": {
        "id": "wFUitWvnFb4Z"
      }
    },
    {
      "cell_type": "markdown",
      "source": [
        "This finds drinks that have \"fall\" in them"
      ],
      "metadata": {
        "id": "g2oVyQ2KB9Ot"
      }
    },
    {
      "cell_type": "code",
      "source": [
        "{\n",
        "    \"text\": {\n",
        "      \"query\": \"fall\",\n",
        "      \"path\": \"reason\"\n",
        "    }\n",
        "}\n"
      ],
      "metadata": {
        "id": "-mHI8TztJIIt"
      },
      "execution_count": null,
      "outputs": []
    },
    {
      "cell_type": "markdown",
      "source": [
        "This finds drinks that are fall AND have apple as an ingredient"
      ],
      "metadata": {
        "id": "cInKS2XFB5mq"
      }
    },
    {
      "cell_type": "code",
      "source": [
        "{\n",
        "  \"compound\": {\n",
        "    \"must\": [\n",
        "      {\n",
        "        \"text\": {\n",
        "          \"query\": \"fall\",\n",
        "          \"path\": \"reason\"\n",
        "        }\n",
        "      },\n",
        "      {\n",
        "        \"text\": {\n",
        "          \"query\": \"apple\",\n",
        "          \"path\": \"reason\"\n",
        "\n",
        "        }\n",
        "      }\n",
        "    ],\n",
        "  }\n",
        "}"
      ],
      "metadata": {
        "id": "eVONuCpYB0hJ"
      },
      "execution_count": null,
      "outputs": []
    },
    {
      "cell_type": "markdown",
      "source": [
        "Now you can find drinks that are fall themed that are specific to any ingredients you want!"
      ],
      "metadata": {
        "id": "K4uvA4-gJKGA"
      }
    }
  ]
}<|MERGE_RESOLUTION|>--- conflicted
+++ resolved
@@ -22,14 +22,9 @@
         "id": "view-in-github",
         "colab_type": "text"
       },
-<<<<<<< HEAD
-      "source": [
-        "<a href=\"https://colab.research.google.com/github/anaiyaraisin/GenAI-Showcase/blob/add_article_sipswigsearch/notebooks/mongodb-specific/SwigMenu_Playwright_OpenAI_MongoDB.ipynb\" target=\"_parent\"><img src=\"https://colab.research.google.com/assets/colab-badge.svg\" alt=\"Open In Colab\"/></a>"
-=======
  "source": [
         "<a href=\"https://colab.research.google.com/github/anaiyaraisin/GenAI-Showcase/blob/main/notebooks/mongodb-specific/SwigMenu_Playwright_OpenAI_MongoDB.ipynb\" target=\"_parent\"><img src=\"https://colab.research.google.com/assets/colab-badge.svg\" alt=\"Open In Colab\"/></a>"
         "[![View Article](https://img.shields.io/badge/View%20Article-blue)](https://www.mongodb.com/developer/products/atlas/playwright-structured-outputs-atlas-search/)\n"
->>>>>>> 121bfe34
       ]
     },
     {
